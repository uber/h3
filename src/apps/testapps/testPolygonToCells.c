--- conflicted
+++ resolved
@@ -462,11 +462,7 @@
 
     TEST(invalidFlags) {
         int64_t numHexagons;
-<<<<<<< HEAD
-        for (uint32_t flags = 3; flags <= 32; flags++) {
-=======
         for (uint32_t flags = CONTAINMENT_INVALID; flags <= 32; flags++) {
->>>>>>> a61a4643
             t_assert(
                 H3_EXPORT(maxPolygonToCellsSize)(
                     &sfGeoPolygon, 9, flags, &numHexagons) == E_OPTION_INVALID,
@@ -476,11 +472,7 @@
         t_assertSuccess(H3_EXPORT(maxPolygonToCellsSize)(&sfGeoPolygon, 9, 0,
                                                          &numHexagons));
         H3Index *hexagons = calloc(numHexagons, sizeof(H3Index));
-<<<<<<< HEAD
-        for (uint32_t flags = 3; flags <= 32; flags++) {
-=======
         for (uint32_t flags = CONTAINMENT_INVALID; flags <= 32; flags++) {
->>>>>>> a61a4643
             t_assert(H3_EXPORT(polygonToCells)(&sfGeoPolygon, 9, flags,
                                                hexagons) == E_OPTION_INVALID,
                      "Flags other than polyfill modes are invalid for "
