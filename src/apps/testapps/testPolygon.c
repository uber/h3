--- conflicted
+++ resolved
@@ -32,7 +32,7 @@
 
 static void createLinkedLoop(LinkedGeoLoop* loop, GeoCoord* verts,
                              int numVerts) {
-    initLinkedLoop(loop);
+    *loop = (LinkedGeoLoop){0};
     for (int i = 0; i < numVerts; i++) {
         addLinkedCoord(loop, verts++);
     }
@@ -109,11 +109,7 @@
         GeoCoord verts[] = {{0.8, 0.3}, {0.7, 0.6}, {1.1, 0.7}, {1.0, 0.2}};
         Geofence geofence = {.numVerts = 4, .verts = verts};
 
-<<<<<<< HEAD
-    LinkedGeoLoop loop = {0};
-=======
         const BBox expected = {1.1, 0.7, 0.7, 0.2};
->>>>>>> 4d3550a8
 
         BBox result;
         bboxFromGeofence(&geofence, &result);
@@ -200,17 +196,12 @@
     }
 
     TEST(bboxFromLinkedGeoLoopNoVertices) {
-        LinkedGeoLoop loop;
-        initLinkedLoop(&loop);
+        LinkedGeoLoop loop = {0};
 
         const BBox expected = {0.0, 0.0, 0.0, 0.0};
 
-<<<<<<< HEAD
-    LinkedGeoLoop loop = {0};
-=======
         BBox result;
         bboxFromLinkedGeoLoop(&loop, &result);
->>>>>>> 4d3550a8
 
         t_assert(bboxEquals(&result, &expected), "Got expected bbox");
 
@@ -230,13 +221,8 @@
         LinkedGeoLoop loop;
         createLinkedLoop(&loop, &verts[0], 3);
 
-<<<<<<< HEAD
-TEST(bboxFromLinkedGeoLoopNoVertices) {
-    LinkedGeoLoop loop = {0};
-=======
         t_assert(isClockwiseLinkedGeoLoop(&loop),
                  "Got true for clockwise loop");
->>>>>>> 4d3550a8
 
         destroyLinkedGeoLoop(&loop);
     }
@@ -271,12 +257,8 @@
         LinkedGeoLoop loop;
         createLinkedLoop(&loop, &verts[0], 4);
 
-<<<<<<< HEAD
-    LinkedGeoLoop loop = {0};
-=======
         t_assert(isClockwiseLinkedGeoLoop(&loop),
                  "Got true for clockwise transmeridian loop");
->>>>>>> 4d3550a8
 
         destroyLinkedGeoLoop(&loop);
     }
@@ -298,17 +280,12 @@
     TEST(normalizeMultiPolygonSingle) {
         GeoCoord verts[] = {{0, 0}, {0, 1}, {1, 1}};
 
-        LinkedGeoLoop* outer = calloc(1, sizeof(*outer));
+        LinkedGeoLoop* outer = malloc(sizeof(*outer));
         assert(outer != NULL);
         createLinkedLoop(outer, &verts[0], 3);
 
-<<<<<<< HEAD
-    LinkedGeoLoop loop = {0};
-=======
-        LinkedGeoPolygon polygon;
-        initLinkedPolygon(&polygon);
+        LinkedGeoPolygon polygon = {0};
         addLinkedLoop(&polygon, outer);
->>>>>>> 4d3550a8
 
         int result = normalizeMultiPolygon(&polygon);
 
@@ -324,24 +301,19 @@
     TEST(normalizeMultiPolygonTwoOuterLoops) {
         GeoCoord verts1[] = {{0, 0}, {0, 1}, {1, 1}};
 
-        LinkedGeoLoop* outer1 = calloc(1, sizeof(*outer1));
+        LinkedGeoLoop* outer1 = malloc(sizeof(*outer1));
         assert(outer1 != NULL);
         createLinkedLoop(outer1, &verts1[0], 3);
 
         GeoCoord verts2[] = {{2, 2}, {2, 3}, {3, 3}};
 
-        LinkedGeoLoop* outer2 = calloc(1, sizeof(*outer2));
+        LinkedGeoLoop* outer2 = malloc(sizeof(*outer2));
         assert(outer2 != NULL);
         createLinkedLoop(outer2, &verts2[0], 3);
 
-<<<<<<< HEAD
-    LinkedGeoLoop loop = {0};
-=======
-        LinkedGeoPolygon polygon;
-        initLinkedPolygon(&polygon);
+        LinkedGeoPolygon polygon = {0};
         addLinkedLoop(&polygon, outer1);
         addLinkedLoop(&polygon, outer2);
->>>>>>> 4d3550a8
 
         int result = normalizeMultiPolygon(&polygon);
 
@@ -359,22 +331,17 @@
     TEST(normalizeMultiPolygonOneHole) {
         GeoCoord verts[] = {{0, 0}, {0, 3}, {3, 3}, {3, 0}};
 
-        LinkedGeoLoop* outer = calloc(1, sizeof(*outer));
+        LinkedGeoLoop* outer = malloc(sizeof(*outer));
         assert(outer != NULL);
         createLinkedLoop(outer, &verts[0], 4);
 
         GeoCoord verts2[] = {{1, 1}, {2, 2}, {1, 2}};
 
-<<<<<<< HEAD
-    LinkedGeoLoop loop = {0};
-=======
-        LinkedGeoLoop* inner = calloc(1, sizeof(*inner));
+        LinkedGeoLoop* inner = malloc(sizeof(*inner));
         assert(inner != NULL);
         createLinkedLoop(inner, &verts2[0], 3);
->>>>>>> 4d3550a8
-
-        LinkedGeoPolygon polygon;
-        initLinkedPolygon(&polygon);
+
+        LinkedGeoPolygon polygon = {0};
         addLinkedLoop(&polygon, inner);
         addLinkedLoop(&polygon, outer);
 
@@ -394,24 +361,23 @@
     TEST(normalizeMultiPolygonTwoHoles) {
         GeoCoord verts[] = {{0, 0}, {0, 0.4}, {0.4, 0.4}, {0.4, 0}};
 
-        LinkedGeoLoop* outer = calloc(1, sizeof(*outer));
+        LinkedGeoLoop* outer = malloc(sizeof(*outer));
         assert(outer != NULL);
         createLinkedLoop(outer, &verts[0], 4);
 
         GeoCoord verts2[] = {{0.1, 0.1}, {0.2, 0.2}, {0.1, 0.2}};
 
-        LinkedGeoLoop* inner1 = calloc(1, sizeof(*inner1));
+        LinkedGeoLoop* inner1 = malloc(sizeof(*inner1));
         assert(inner1 != NULL);
         createLinkedLoop(inner1, &verts2[0], 3);
 
         GeoCoord verts3[] = {{0.2, 0.2}, {0.3, 0.3}, {0.2, 0.3}};
 
-        LinkedGeoLoop* inner2 = calloc(1, sizeof(*inner2));
+        LinkedGeoLoop* inner2 = malloc(sizeof(*inner2));
         assert(inner2 != NULL);
         createLinkedLoop(inner2, &verts3[0], 3);
 
-        LinkedGeoPolygon polygon;
-        initLinkedPolygon(&polygon);
+        LinkedGeoPolygon polygon = {0};
         addLinkedLoop(&polygon, inner2);
         addLinkedLoop(&polygon, outer);
         addLinkedLoop(&polygon, inner1);
@@ -431,27 +397,26 @@
 
     TEST(normalizeMultiPolygonTwoDonuts) {
         GeoCoord verts[] = {{0, 0}, {0, 3}, {3, 3}, {3, 0}};
-        LinkedGeoLoop* outer = calloc(1, sizeof(*outer));
+        LinkedGeoLoop* outer = malloc(sizeof(*outer));
         assert(outer != NULL);
         createLinkedLoop(outer, &verts[0], 4);
 
         GeoCoord verts2[] = {{1, 1}, {2, 2}, {1, 2}};
-        LinkedGeoLoop* inner = calloc(1, sizeof(*inner));
+        LinkedGeoLoop* inner = malloc(sizeof(*inner));
         assert(inner != NULL);
         createLinkedLoop(inner, &verts2[0], 3);
 
         GeoCoord verts3[] = {{0, 0}, {0, -3}, {-3, -3}, {-3, 0}};
-        LinkedGeoLoop* outer2 = calloc(1, sizeof(*outer));
+        LinkedGeoLoop* outer2 = malloc(sizeof(*outer));
         assert(outer2 != NULL);
         createLinkedLoop(outer2, &verts3[0], 4);
 
         GeoCoord verts4[] = {{-1, -1}, {-2, -2}, {-1, -2}};
-        LinkedGeoLoop* inner2 = calloc(1, sizeof(*inner));
+        LinkedGeoLoop* inner2 = malloc(sizeof(*inner));
         assert(inner2 != NULL);
         createLinkedLoop(inner2, &verts4[0], 3);
 
-        LinkedGeoPolygon polygon;
-        initLinkedPolygon(&polygon);
+        LinkedGeoPolygon polygon = {0};
         addLinkedLoop(&polygon, inner2);
         addLinkedLoop(&polygon, inner);
         addLinkedLoop(&polygon, outer);
@@ -480,30 +445,29 @@
 
     TEST(normalizeMultiPolygonNestedDonuts) {
         GeoCoord verts[] = {{0.2, 0.2}, {0.2, -0.2}, {-0.2, -0.2}, {-0.2, 0.2}};
-        LinkedGeoLoop* outer = calloc(1, sizeof(*outer));
+        LinkedGeoLoop* outer = malloc(sizeof(*outer));
         assert(outer != NULL);
         createLinkedLoop(outer, &verts[0], 4);
 
         GeoCoord verts2[] = {
             {0.1, 0.1}, {-0.1, 0.1}, {-0.1, -0.1}, {0.1, -0.1}};
-        LinkedGeoLoop* inner = calloc(1, sizeof(*inner));
+        LinkedGeoLoop* inner = malloc(sizeof(*inner));
         assert(inner != NULL);
         createLinkedLoop(inner, &verts2[0], 4);
 
         GeoCoord verts3[] = {
             {0.6, 0.6}, {0.6, -0.6}, {-0.6, -0.6}, {-0.6, 0.6}};
-        LinkedGeoLoop* outerBig = calloc(1, sizeof(*outerBig));
+        LinkedGeoLoop* outerBig = malloc(sizeof(*outerBig));
         assert(outerBig != NULL);
         createLinkedLoop(outerBig, &verts3[0], 4);
 
         GeoCoord verts4[] = {
             {0.5, 0.5}, {-0.5, 0.5}, {-0.5, -0.5}, {0.5, -0.5}};
-        LinkedGeoLoop* innerBig = calloc(1, sizeof(*innerBig));
+        LinkedGeoLoop* innerBig = malloc(sizeof(*innerBig));
         assert(innerBig != NULL);
         createLinkedLoop(innerBig, &verts4[0], 4);
 
-        LinkedGeoPolygon polygon;
-        initLinkedPolygon(&polygon);
+        LinkedGeoPolygon polygon = {0};
         addLinkedLoop(&polygon, inner);
         addLinkedLoop(&polygon, outerBig);
         addLinkedLoop(&polygon, innerBig);
@@ -529,18 +493,17 @@
     TEST(normalizeMultiPolygonNoOuterLoops) {
         GeoCoord verts1[] = {{0, 0}, {1, 1}, {0, 1}};
 
-        LinkedGeoLoop* outer1 = calloc(1, sizeof(*outer1));
+        LinkedGeoLoop* outer1 = malloc(sizeof(*outer1));
         assert(outer1 != NULL);
         createLinkedLoop(outer1, &verts1[0], 3);
 
         GeoCoord verts2[] = {{2, 2}, {3, 3}, {2, 3}};
 
-        LinkedGeoLoop* outer2 = calloc(1, sizeof(*outer2));
+        LinkedGeoLoop* outer2 = malloc(sizeof(*outer2));
         assert(outer2 != NULL);
         createLinkedLoop(outer2, &verts2[0], 3);
 
-        LinkedGeoPolygon polygon;
-        initLinkedPolygon(&polygon);
+        LinkedGeoPolygon polygon = {0};
         addLinkedLoop(&polygon, outer1);
         addLinkedLoop(&polygon, outer2);
 
@@ -559,18 +522,17 @@
     TEST(normalizeMultiPolygonAlreadyNormalized) {
         GeoCoord verts1[] = {{0, 0}, {0, 1}, {1, 1}};
 
-        LinkedGeoLoop* outer1 = calloc(1, sizeof(*outer1));
+        LinkedGeoLoop* outer1 = malloc(sizeof(*outer1));
         assert(outer1 != NULL);
         createLinkedLoop(outer1, &verts1[0], 3);
 
         GeoCoord verts2[] = {{2, 2}, {2, 3}, {3, 3}};
 
-        LinkedGeoLoop* outer2 = calloc(1, sizeof(*outer2));
+        LinkedGeoLoop* outer2 = malloc(sizeof(*outer2));
         assert(outer2 != NULL);
         createLinkedLoop(outer2, &verts2[0], 3);
 
-        LinkedGeoPolygon polygon;
-        initLinkedPolygon(&polygon);
+        LinkedGeoPolygon polygon = {0};
         addLinkedLoop(&polygon, outer1);
         LinkedGeoPolygon* next = addNewLinkedPolygon(&polygon);
         addLinkedLoop(next, outer2);
