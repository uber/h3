/*
 * Copyright 2017-2021 Uber Technologies, Inc.
 *
 * Licensed under the Apache License, Version 2.0 (the "License");
 * you may not use this file except in compliance with the License.
 * You may obtain a copy of the License at
 *
 *         http://www.apache.org/licenses/LICENSE-2.0
 *
 * Unless required by applicable law or agreed to in writing, software
 * distributed under the License is distributed on an "AS IS" BASIS,
 * WITHOUT WARRANTIES OR CONDITIONS OF ANY KIND, either express or implied.
 * See the License for the specific language governing permissions and
 * limitations under the License.
 */

#include <stdlib.h>
#include <string.h>

#include "constants.h"
#include "h3Index.h"
#include "test.h"

H3Index sunnyvale = 0x89283470c27ffff;

H3Index uncompactable[] = {0x89283470803ffff, 0x8928347081bffff,
                           0x8928347080bffff};
H3Index uncompactableWithZero[] = {0x89283470803ffff, 0x8928347081bffff, 0,
                                   0x8928347080bffff};

SUITE(compactCells) {
    TEST(roundtrip) {
        int k = 9;
        int64_t hexCount;
        t_assertSuccess(H3_EXPORT(maxGridDiskSize)(k, &hexCount));
        int expectedCompactCount = 73;

        // Generate a set of hexagons to compact
        H3Index *sunnyvaleExpanded = calloc(hexCount, sizeof(H3Index));
        t_assertSuccess(H3_EXPORT(gridDisk)(sunnyvale, k, sunnyvaleExpanded));

        H3Index *compressed = calloc(hexCount, sizeof(H3Index));
        t_assertSuccess(
            H3_EXPORT(compactCells)(sunnyvaleExpanded, compressed, hexCount));

        int count = 0;
        for (int64_t i = 0; i < hexCount; i++) {
            if (compressed[i] != 0) {
                count++;
            }
        }
        t_assert(count == expectedCompactCount, "got expected compacted count");

        int64_t countUncompact;
        t_assertSuccess(H3_EXPORT(uncompactCellsSize)(compressed, count, 9,
                                                      &countUncompact));
        H3Index *decompressed = calloc(countUncompact, sizeof(H3Index));
        t_assertSuccess(H3_EXPORT(uncompactCells)(compressed, count,
                                                  decompressed, hexCount, 9));

        int count2 = 0;
        for (int i = 0; i < hexCount; i++) {
            if (decompressed[i] != 0) {
                count2++;
            }
        }
        t_assert(count2 == hexCount, "got expected uncompacted count");

        free(compressed);
        free(decompressed);
        free(sunnyvaleExpanded);
    }

    TEST(res0children) {
        H3Index parent;
        setH3Index(&parent, 0, 0, 0);

        int64_t arrSize;
        t_assertSuccess(H3_EXPORT(cellToChildrenSize)(parent, 1, &arrSize));

        H3Index *children = calloc(arrSize, sizeof(H3Index));
        t_assertSuccess(H3_EXPORT(cellToChildren)(parent, 1, children));

        H3Index *compressed = calloc(arrSize, sizeof(H3Index));
        t_assertSuccess(H3_EXPORT(compactCells(children, compressed, arrSize)));
        t_assert(compressed[0] == parent, "got expected parent");
        for (int idx = 1; idx < arrSize; idx++) {
            t_assert(compressed[idx] == 0, "expected only 1 cell");
        }

        free(compressed);
        free(children);
    }

    TEST(allRes1) {
        const int64_t numRes0 = 122;
        const int64_t numRes1 = 842;
        H3Index *cells0 = calloc(numRes0, sizeof(H3Index));
        H3Index *cells1 = calloc(numRes1, sizeof(H3Index));
        H3Index *out = calloc(numRes1, sizeof(H3Index));

        H3_EXPORT(getRes0Cells)(cells0);
        t_assert(cells0[0] == 0x8001fffffffffff,
                 "got expected first res0 cell");

        t_assertSuccess(
            H3_EXPORT(uncompactCells)(cells0, numRes0, cells1, numRes1, 1));

<<<<<<< HEAD
        // Fails at compactCells.
        // However:
        //   Passes if numUncompacted <= 40
        //   Fails  if numUncompacted >= 41.
        int64_t numUncompacted = numRes1;
        t_assertSuccess(H3_EXPORT(compactCells)(cells1, out, numUncompacted));

        // TODO: check that output matches cells0

        for (int64_t offset = 0; offset < numRes1; offset++) {
            for (numUncompacted = numRes1 - offset; numUncompacted >= 0;
=======
        int64_t numUncompacted = numRes1;
        t_assertSuccess(H3_EXPORT(compactCells)(cells1, out, numUncompacted));

        // Assert that the output of this function matches exactly the set of
        // res 0 cells
        size_t foundCount = 0;
        for (size_t res1Idx = 0; res1Idx < numRes1; res1Idx++) {
            H3Index compactedCell = out[res1Idx];

            if (compactedCell) {
                for (size_t res1DupIdx = 0; res1DupIdx < res1Idx;
                     res1DupIdx++) {
                    t_assert(out[res1DupIdx] != compactedCell,
                             "Duplicated output found");
                }

                bool found = false;
                for (size_t res0Idx = 0; res0Idx < numRes0; res0Idx++) {
                    if (cells0[res0Idx] == compactedCell) {
                        found = true;
                        break;
                    }
                }
                t_assert(found, "Res 0 cell is found");
                foundCount++;
            }
        }
        t_assert(foundCount == numRes0, "all res 0 cells found");

        free(cells0);
        free(cells1);
        free(out);
    }

    TEST(allRes1_variousRanges) {
        const int64_t numRes0 = 122;
        const int64_t numRes1 = 842;
        H3Index *cells0 = calloc(numRes0, sizeof(H3Index));
        H3Index *cells1 = calloc(numRes1, sizeof(H3Index));
        H3Index *out = calloc(numRes1, sizeof(H3Index));

        H3_EXPORT(getRes0Cells)(cells0);
        t_assert(cells0[0] == 0x8001fffffffffff,
                 "got expected first res0 cell");

        t_assertSuccess(
            H3_EXPORT(uncompactCells)(cells0, numRes0, cells1, numRes1, 1));

        // Test various (but not all possible combinations) ranges of res 1
        // cells
        for (int64_t offset = 0; offset < numRes1; offset++) {
            for (int64_t numUncompacted = numRes1 - offset; numUncompacted >= 0;
>>>>>>> d6f2701c
                 numUncompacted--) {
                memset(out, 0, sizeof(H3Index) * numRes1);

                t_assertSuccess(H3_EXPORT(compactCells)(&cells1[offset], out,
                                                        numUncompacted));
            }
        }

        free(cells0);
        free(cells1);
        free(out);
    }

    TEST(res0) {
        int hexCount = NUM_BASE_CELLS;

        H3Index *res0Hexes = calloc(hexCount, sizeof(H3Index));
        for (int i = 0; i < hexCount; i++) {
            setH3Index(&res0Hexes[i], 0, i, 0);
        }
        H3Index *compressed = calloc(hexCount, sizeof(H3Index));
        t_assertSuccess(
            H3_EXPORT(compactCells)(res0Hexes, compressed, hexCount));

        for (int i = 0; i < hexCount; i++) {
            // At resolution 0, it will be an exact copy.
            // The test is further optimizing that it will be in order (which
            // isn't guaranteed.)
            t_assert(compressed[i] == res0Hexes[i],
                     "got expected compressed result");
        }

        int64_t countUncompact;
        t_assertSuccess(H3_EXPORT(uncompactCellsSize)(compressed, hexCount, 0,
                                                      &countUncompact));
        H3Index *decompressed = calloc(countUncompact, sizeof(H3Index));
        t_assertSuccess(H3_EXPORT(uncompactCells)(compressed, hexCount,
                                                  decompressed, hexCount, 0));

        int count2 = 0;
        for (int i = 0; i < hexCount; i++) {
            if (decompressed[i] != 0) {
                count2++;
            }
        }
        t_assert(count2 == hexCount, "got expected uncompacted count");

        free(res0Hexes);
        free(compressed);
        free(decompressed);
    }

    TEST(uncompactable) {
        int hexCount = 3;
        int expectedCompactCount = 3;

        H3Index *compressed = calloc(hexCount, sizeof(H3Index));
        t_assertSuccess(
            H3_EXPORT(compactCells)(uncompactable, compressed, hexCount));

        int count = 0;
        for (int i = 0; i < hexCount; i++) {
            if (compressed[i] != 0) {
                count++;
            }
        }
        t_assert(count == expectedCompactCount, "got expected compacted count");

        int64_t countUncompact;
        t_assertSuccess(H3_EXPORT(uncompactCellsSize)(compressed, count, 9,
                                                      &countUncompact));
        H3Index *decompressed = calloc(countUncompact, sizeof(H3Index));
        t_assertSuccess(H3_EXPORT(uncompactCells)(compressed, count,
                                                  decompressed, hexCount, 9));

        int count2 = 0;
        for (int i = 0; i < hexCount; i++) {
            if (decompressed[i] != 0) {
                count2++;
            }
        }
        t_assert(count2 == hexCount, "got expected uncompacted count");

        free(compressed);
        free(decompressed);
    }

    TEST(compactCells_duplicate) {
        int numHex = 10;
        H3Index someHexagons[10] = {0};
        for (int i = 0; i < numHex; i++) {
            setH3Index(&someHexagons[i], 5, 0, 2);
        }
        H3Index compressed[10];

        t_assert(H3_EXPORT(compactCells)(someHexagons, compressed, numHex) ==
                     E_DUPLICATE_INPUT,
                 "compactCells fails on duplicate input");
    }

    TEST(compactCells_duplicateMinimum) {
        // Test that the minimum number of duplicate hexagons causes failure
        H3Index h3;
        int res = 10;
        // Arbitrary index
        setH3Index(&h3, res, 0, 2);

        int64_t arrSize;
        t_assertSuccess(H3_EXPORT(cellToChildrenSize)(h3, res + 1, &arrSize));
        arrSize++;
        H3Index *children = calloc(arrSize, sizeof(H3Index));

        t_assertSuccess(H3_EXPORT(cellToChildren)(h3, res + 1, children));
        // duplicate one index
        children[arrSize - 1] = children[0];

        H3Index *output = calloc(arrSize, sizeof(H3Index));

        H3Error compactCellsResult =
            H3_EXPORT(compactCells)(children, output, arrSize);
        t_assert(compactCellsResult == E_DUPLICATE_INPUT,
                 "compactCells fails on duplicate input (single duplicate)");

        free(output);
        free(children);
    }

    TEST(compactCells_duplicatePentagonLimit) {
        // Test that the minimum number of duplicate hexagons causes failure
        H3Index h3;
        int res = 10;
        // Arbitrary pentagon parent cell
        setH3Index(&h3, res, 4, 0);

        int64_t arrSize;
        t_assertSuccess(H3_EXPORT(cellToChildrenSize)(h3, res + 1, &arrSize));
        arrSize++;
        H3Index *children = calloc(arrSize, sizeof(H3Index));

        t_assertSuccess(H3_EXPORT(cellToChildren)(h3, res + 1, children));
        // duplicate one index
        t_assertSuccess(
            H3_EXPORT(cellToCenterChild)(h3, res + 1, &children[arrSize - 1]));

        H3Index *output = calloc(arrSize, sizeof(H3Index));

        H3Error compactCellsResult =
            H3_EXPORT(compactCells)(children, output, arrSize);
        t_assert(compactCellsResult == E_DUPLICATE_INPUT,
                 "compactCells fails on duplicate input (pentagon parent)");

        free(output);
        free(children);
    }

    TEST(compactCells_duplicateIgnored) {
        // Test that duplicated cells are not rejected by compactCells.
        // This is not necessarily desired - just asserting the
        // existing behavior.
        H3Index h3;
        int res = 10;
        // Arbitrary index
        setH3Index(&h3, res, 0, 2);

        int64_t arrSize;
        t_assertSuccess(H3_EXPORT(cellToChildrenSize)(h3, res + 1, &arrSize));
        H3Index *children = calloc(arrSize, sizeof(H3Index));

        t_assertSuccess(H3_EXPORT(cellToChildren)(h3, res + 1, children));
        // duplicate one index
        children[arrSize - 1] = children[0];

        H3Index *output = calloc(arrSize, sizeof(H3Index));

        t_assertSuccess(H3_EXPORT(compactCells)(children, output, arrSize));

        free(output);
        free(children);
    }

    TEST(compactCells_empty) {
        t_assert(H3_EXPORT(compactCells)(NULL, NULL, 0) == E_SUCCESS,
                 "compactCells succeeds on empty input");
    }

    TEST(compactCells_disparate) {
        // Exercises a case where compaction needs to be tested but none is
        // possible
        const int numHex = 7;
        H3Index disparate[] = {0, 0, 0, 0, 0, 0, 0};
        for (int i = 0; i < numHex; i++) {
            setH3Index(&disparate[i], 1, i, CENTER_DIGIT);
        }
        H3Index output[] = {0, 0, 0, 0, 0, 0, 0};

        t_assert(
            H3_EXPORT(compactCells)(disparate, output, numHex) == E_SUCCESS,
            "compactCells succeeds on disparate input");

        // Assumes that `output` is an exact copy of `disparate`, including
        // the ordering (which may not necessarily be the case)
        for (int i = 0; i < numHex; i++) {
            t_assert(disparate[i] == output[i], "output set equals input set");
        }
    }

    TEST(compactCells_reservedBitsSet) {
        const int numHex = 7;
        H3Index bad[] = {
            0x0010000000010000, 0x0180c6c6c6c61616, 0x1616ffffffffffff,
            0xffff8affffffffff, 0xffffffffffffc6c6, 0xffffffffffffffc6,
            0xc6c6c6c6c66fffe0,
        };
        H3Index output[] = {0, 0, 0, 0, 0, 0, 0};

        t_assert(H3_EXPORT(compactCells)(bad, output, numHex) == E_CELL_INVALID,
                 "compactCells returns E_CELL_INVALID on bad input");
    }

    TEST(compactCells_parentError) {
        const int numHex = 3;
        H3Index bad[] = {0, 0, 0};
        H3Index output[] = {0, 0, 0};
        H3_SET_RESOLUTION(bad[0], 10);
        H3_SET_RESOLUTION(bad[1], 5);

        t_assert(
            H3_EXPORT(compactCells)(bad, output, numHex) == E_RES_MISMATCH,
            "compactCells returns E_RES_MISMATCH on bad input (parent error)");
    }

    TEST(compactCells_parentError2) {
        // This test primarily ensures memory is not leaked upon invalid input,
        // and ensures coverage of a very particular error branch in
        // compactCells. The particular error code is not important.
        const int numHex = 43;
        H3Index bad[] = {0x2010202020202020,
                         0x2100000000,
                         0x7,
                         0x400000000,
                         0x20000000,
                         0x5000000000,
                         0x100321,
                         0x2100000000,
                         0x7,
                         0x400000000,
                         0x20000000,
                         0x2100000000,
                         0x7,
                         0x400000000,
                         0x20000000,
                         0x5000000000,
                         0x100321,
                         0x20000000,
                         0x5000000000,
                         0x100321,
                         0x2100000000,
                         0x7,
                         0x400000000,
                         0x5000000000,
                         0x100321,
                         0x2100000000,
                         0x7,
                         0x400000000,
                         0x20000000,
                         0x5000000000,
                         0x100321,
                         0x2100000000,
                         0x7,
                         0x400000000,
                         0x20000000,
                         0x5000000000,
                         0x100321,
                         0x20000000,
                         0x5000000000,
                         0x100321,
                         0x2100000000,
                         0x7,
                         0x400000000};
        H3Index output[43] = {0};
        t_assertSuccess(H3_EXPORT(compactCells)(bad, output, numHex));
    }

    TEST(uncompactCells_wrongRes) {
        int numHex = 3;
        H3Index someHexagons[] = {0, 0, 0};
        for (int i = 0; i < numHex; i++) {
            setH3Index(&someHexagons[i], 5, i, 0);
        }

        int64_t sizeResult;
        t_assert(H3_EXPORT(uncompactCellsSize)(someHexagons, numHex, 4,
                                               &sizeResult) == E_RES_MISMATCH,
                 "uncompactCellsSize fails when given illogical resolutions");
        t_assert(H3_EXPORT(uncompactCellsSize)(someHexagons, numHex, -1,
                                               &sizeResult) == E_RES_MISMATCH,
                 "uncompactCellsSize fails when given illegal resolutions");
        t_assert(
            H3_EXPORT(uncompactCellsSize)(someHexagons, numHex, MAX_H3_RES + 1,
                                          &sizeResult) == E_RES_MISMATCH,
            "uncompactCellsSize fails when given resolutions beyond max");

        H3Index uncompressed[] = {0, 0, 0};
        H3Error uncompactCellsResult = H3_EXPORT(uncompactCells)(
            someHexagons, numHex, uncompressed, numHex, 0);
        t_assert(uncompactCellsResult == E_RES_MISMATCH,
                 "uncompactCells fails when given illogical resolutions");
        uncompactCellsResult = H3_EXPORT(uncompactCells)(
            someHexagons, numHex, uncompressed, numHex, 6);
        t_assert(uncompactCellsResult == E_MEMORY_BOUNDS,
                 "uncompactCells fails when given too little buffer");
        uncompactCellsResult = H3_EXPORT(uncompactCells)(
            someHexagons, numHex, uncompressed, numHex - 1, 5);
        t_assert(uncompactCellsResult == E_MEMORY_BOUNDS,
                 "uncompactCells fails when given too little buffer (same "
                 "resolution)");

        for (int i = 0; i < numHex; i++) {
            setH3Index(&someHexagons[i], MAX_H3_RES, i, 0);
        }
        uncompactCellsResult = H3_EXPORT(uncompactCells)(
            someHexagons, numHex, uncompressed, numHex * 7, MAX_H3_RES + 1);
        t_assert(uncompactCellsResult == E_RES_MISMATCH,
                 "uncompactCells fails when given resolutions beyond max");
    }

    TEST(someHexagon) {
        H3Index origin;
        setH3Index(&origin, 1, 5, 0);

        int64_t childrenSz;
        t_assertSuccess(
            H3_EXPORT(uncompactCellsSize)(&origin, 1, 2, &childrenSz));
        H3Index *children = calloc(childrenSz, sizeof(H3Index));
        t_assertSuccess(
            H3_EXPORT(uncompactCells)(&origin, 1, children, childrenSz, 2));

        H3Index *result = calloc(childrenSz, sizeof(H3Index));
        t_assertSuccess(H3_EXPORT(compactCells)(children, result, childrenSz));

        int found = 0;
        for (int i = 0; i < childrenSz; i++) {
            if (result[i] != 0) {
                found++;
                t_assert(result[i] == origin, "compacted to correct origin");
            }
        }
        t_assert(found == 1, "compacted to a single hexagon");

        free(children);
        free(result);
    }

    TEST(uncompactCells_empty) {
        int64_t uncompactSz;
        t_assertSuccess(
            H3_EXPORT(uncompactCellsSize)(NULL, 0, 0, &uncompactSz));
        t_assert(uncompactSz == 0, "uncompactCellsSize accepts empty input");
        t_assert(H3_EXPORT(uncompactCells)(NULL, 0, NULL, 0, 0) == E_SUCCESS,
                 "uncompactCells accepts empty input");
    }

    TEST(uncompactCells_onlyZero) {
        // uncompactCellsSize and uncompactCells both permit 0 indexes
        // in the input array, and skip them. When only a zero is
        // given, it's a no-op.

        H3Index origin = 0;

        int64_t childrenSz;
        t_assertSuccess(
            H3_EXPORT(uncompactCellsSize)(&origin, 1, 2, &childrenSz));
        H3Index *children = calloc(childrenSz, sizeof(H3Index));
        t_assertSuccess(
            H3_EXPORT(uncompactCells)(&origin, 1, children, childrenSz, 2));

        free(children);
    }

    TEST(uncompactCells_withZero) {
        // uncompactCellsSize and uncompactSize both permit 0 indexes
        // in the input array, and skip them.

        int64_t childrenSz;
        t_assertSuccess(H3_EXPORT(uncompactCellsSize)(uncompactableWithZero, 4,
                                                      10, &childrenSz));
        H3Index *children = calloc(childrenSz, sizeof(H3Index));
        t_assertSuccess(H3_EXPORT(uncompactCells)(uncompactableWithZero, 4,
                                                  children, childrenSz, 10));

        int found = 0;
        for (int i = 0; i < childrenSz; i++) {
            if (children[i] != 0) {
                found++;
            }
        }
        t_assert(found == childrenSz,
                 "uncompacted with zero to expected number of hexagons");

        free(children);
    }

    TEST(pentagon) {
        H3Index pentagon;
        setH3Index(&pentagon, 1, 4, 0);

        int64_t childrenSz;
        t_assertSuccess(
            H3_EXPORT(uncompactCellsSize)(&pentagon, 1, 2, &childrenSz));
        H3Index *children = calloc(childrenSz, sizeof(H3Index));
        t_assertSuccess(
            H3_EXPORT(uncompactCells)(&pentagon, 1, children, childrenSz, 2));

        H3Index *result = calloc(childrenSz, sizeof(H3Index));
        t_assertSuccess(H3_EXPORT(compactCells)(children, result, childrenSz));

        int found = 0;
        for (int i = 0; i < childrenSz; i++) {
            if (result[i] != 0) {
                found++;
                t_assert(result[i] == pentagon,
                         "compacted to correct pentagon");
            }
        }
        t_assert(found == 1, "compacted to a single pentagon");

        free(children);
        free(result);
    }

    TEST(large_uncompact_size_hexagon) {
        H3Index cells[] = {0x806dfffffffffff};  // res 0 *hexagon*
        int res = 15;

        int64_t expected = 4747561509943L;  // 7^15
        int64_t out;
        t_assertSuccess(H3_EXPORT(uncompactCellsSize)(cells, 1, res, &out));

        t_assert(out == expected, "uncompactCells size needs 64 bit int");
    }

    TEST(large_uncompact_size_pentagon) {
        H3Index cells[] = {0x8009fffffffffff};  // res 0 *pentagon*
        int res = 15;

        int64_t expected = 3956301258286L;  // 1 + 5*(7^15 - 1)/6
        int64_t out;
        t_assertSuccess(H3_EXPORT(uncompactCellsSize)(cells, 1, res, &out));

        t_assert(out == expected, "uncompactCells size needs 64 bit int");
    }
}<|MERGE_RESOLUTION|>--- conflicted
+++ resolved
@@ -106,19 +106,6 @@
         t_assertSuccess(
             H3_EXPORT(uncompactCells)(cells0, numRes0, cells1, numRes1, 1));
 
-<<<<<<< HEAD
-        // Fails at compactCells.
-        // However:
-        //   Passes if numUncompacted <= 40
-        //   Fails  if numUncompacted >= 41.
-        int64_t numUncompacted = numRes1;
-        t_assertSuccess(H3_EXPORT(compactCells)(cells1, out, numUncompacted));
-
-        // TODO: check that output matches cells0
-
-        for (int64_t offset = 0; offset < numRes1; offset++) {
-            for (numUncompacted = numRes1 - offset; numUncompacted >= 0;
-=======
         int64_t numUncompacted = numRes1;
         t_assertSuccess(H3_EXPORT(compactCells)(cells1, out, numUncompacted));
 
@@ -171,7 +158,6 @@
         // cells
         for (int64_t offset = 0; offset < numRes1; offset++) {
             for (int64_t numUncompacted = numRes1 - offset; numUncompacted >= 0;
->>>>>>> d6f2701c
                  numUncompacted--) {
                 memset(out, 0, sizeof(H3Index) * numRes1);
 
