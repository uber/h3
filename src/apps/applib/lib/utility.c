/*
 * Copyright 2016-2021 Uber Technologies, Inc.
 *
 * Licensed under the Apache License, Version 2.0 (the "License");
 * you may not use this file except in compliance with the License.
 * You may obtain a copy of the License at
 *
 *         http://www.apache.org/licenses/LICENSE-2.0
 *
 * Unless required by applicable law or agreed to in writing, software
 * distributed under the License is distributed on an "AS IS" BASIS,
 * WITHOUT WARRANTIES OR CONDITIONS OF ANY KIND, either express or implied.
 * See the License for the specific language governing permissions and
 * limitations under the License.
 */
/** @file utility.c
 * @brief   Miscellaneous useful functions.
 */

#include "utility.h"

#include <assert.h>
#include <inttypes.h>
#include <stdio.h>
#include <stdlib.h>
#include <string.h>
#include <time.h>

#include "h3Index.h"
#include "iterators.h"

void error(const char* msg) {
    fflush(stdout);
    fflush(stderr);
    fprintf(stderr, "ERROR: %s.\n", msg);
    exit(1);
}

/**
 * Prints the H3Index
 */
void h3Print(H3Index h) { printf("%" PRIx64, h); }

/**
 * Prints the H3Index and a newline
 */
void h3Println(H3Index h) { printf("%" PRIx64 "\n", h); }

/**
 * Prints the CoordIJK
 */
void coordIjkPrint(const CoordIJK* c) {
    printf("[%d, %d, %d]", c->i, c->j, c->k);
}

/**
 * Assumes `str` is big enough to hold the result.
 */
void geoToStringRads(const GeoPoint* p, char* str) {
    sprintf(str, "(%.4lf, %.4lf)", p->lat, p->lon);
}

/**
 * Assumes `str` is big enough to hold the result.
 */
void geoToStringDegs(const GeoPoint* p, char* str) {
    sprintf(str, "(%.9lf, %.9lf)", H3_EXPORT(radsToDegs)(p->lat),
            H3_EXPORT(radsToDegs)(p->lon));
}

/**
 * Assumes `str` is big enough to hold the result.
 */
void geoToStringDegsNoFmt(const GeoPoint* p, char* str) {
    sprintf(str, "%.9lf %.9lf", H3_EXPORT(radsToDegs)(p->lat),
            H3_EXPORT(radsToDegs)(p->lon));
}

void geoPrint(const GeoPoint* p) {
    char buff[BUFF_SIZE];
    geoToStringDegs(p, buff);
    printf("%s", buff);
}

void geoPrintln(const GeoPoint* p) {
    geoPrint(p);
    printf("\n");
}

void geoPrintNoFmt(const GeoPoint* p) {
    char buff[BUFF_SIZE];
    geoToStringDegsNoFmt(p, buff);
    printf("%s", buff);
}

void geoPrintlnNoFmt(const GeoPoint* p) {
    geoPrintNoFmt(p);
    printf("\n");
}

void cellBoundaryPrint(const CellBoundary* b) {
    char buff[BUFF_SIZE];
    printf("{");
    for (int v = 0; v < b->numVerts; v++) {
        geoToStringDegsNoFmt(&b->verts[v], buff);
        printf("%s ", buff);
    }
    printf("}");
}

void cellBoundaryPrintln(const CellBoundary* b) {
    char buff[BUFF_SIZE];
    printf("{\n");
    for (int v = 0; v < b->numVerts; v++) {
        geoToStringDegsNoFmt(&b->verts[v], buff);
        printf("   %s\n", buff);
    }
    printf("}\n");
}

/**
<<<<<<< HEAD
 * Apply callback for every unidirectional edge at the given resolution.
 */
void iterateAllUnidirectionalEdgesAtRes(int res, void (*callback)(H3Index)) {
    Iter_Res iter = iterInitRes(res);
=======
 * Move nonzero elements to the front of array `a` of length `n`.
 *
 * Loop invariant: Everything *before* `i` or *after* `j` is "done".
 * Move `i` and `j` inwards until they equal, and exit.
 * You can move `i` forward until there's a zero in front of it.
 * You can move `j` backward until there's a nonzero to the left of it.
 * Anything to the right of `j` is "junk" that can be reallocated.
 *
 * Before:
 *   | a | b | 0 | c | d | ... |
 *           ^           ^
 *           i           j
 * After:
 *   | a | b | d | c | d | ... |
 *           ^       ^
 *           i       j
 *
 * todo: should this function be in the public API?
 * todo: add tests for this function
 *
 * @param   a  H3Index array to whose elements will be moved
 * @param   n  length of the input array
 * @return     number of nonzero elements (length of new array); can reallocate
 *             memory after this point
 */
size_t packNonzeros(H3Index* a, size_t n) {
    size_t i = 0;
    size_t j = n;

    while (i < j) {
        // move j to the left until the first nonzero
        if (a[j - 1] == 0) {
            j -= 1;
            continue;
        }

        // move i to the right until the first zero
        if (a[i] != 0) {
            i += 1;
            continue;
        }

        // if we get to this point, we know:
        // a[i] == 0
        // a[j-1] != 0
        // i < j
        // so we can swap! (actually, move a[j-1] -> a[i])
        a[i] = a[j - 1];
        j -= 1;
    }

    return i;
}

/**
 * Array of all cells at a given resolution.
 *
 * @param   res  resolution
 *
 * @return       array of H3 cells at resolution res
 */
H3Index* getCellsAtRes(int res) {
    int num0 = H3_EXPORT(res0CellCount)();
    H3Index* cells0 = calloc(num0, sizeof(H3Index));
    H3_EXPORT(getRes0Cells)(cells0);

    int numRes = H3_EXPORT(maxUncompactCellsSize)(cells0, num0, res);

    H3Index* cellsRes = calloc(numRes, sizeof(H3Index));
    H3_EXPORT(uncompactCells)(cells0, num0, cellsRes, numRes, res);

    free(cells0);

    numRes = packNonzeros(cellsRes, numRes);
    cellsRes = realloc(cellsRes, numRes * sizeof(H3Index));

    return cellsRes;
}

/**
 * Apply callback to every cell for a given resolution, and sum the results.
 */
double mapSumAllCells_double(int res, double (*callback)(H3Index)) {
    H3Index* cells = getCellsAtRes(res);
    int N = H3_EXPORT(getNumCells)(res);

    double total = 0.0;
    for (int i = 0; i < N; i++) {
        total += (*callback)(cells[i]);
    }
    free(cells);

    return total;
}

/**
 * Apply callback for every directed edge at the given resolution.
 */
void iterateAllDirectedEdgesAtRes(int res, void (*callback)(H3Index)) {
    H3Index* cells = getCellsAtRes(res);
    int N = H3_EXPORT(getNumCells)(res);
>>>>>>> ae07ee07

    for (; iter.h; iterStepRes(&iter)) {
        H3Index edges[6] = {H3_NULL};
<<<<<<< HEAD
        H3_EXPORT(getH3UnidirectionalEdgesFromHexagon)(iter.h, edges);

        for (int i = 0; i < 6; i++) {
            if (edges[i] != H3_NULL) {
                (*callback)(edges[i]);
            }
=======
        int pentagon = H3_EXPORT(isPentagon)(cells[i]);
        H3_EXPORT(originToDirectedEdges)(cells[i], edges);

        for (int j = 0; j < 6; j++) {
            if (pentagon && j == 0) continue;
            (*callback)(edges[j]);
>>>>>>> ae07ee07
        }
    }
}

/**
 * Call the callback for every index at the given resolution.
 */
void iterateAllIndexesAtRes(int res, void (*callback)(H3Index)) {
    iterateAllIndexesAtResPartial(res, callback, NUM_BASE_CELLS);
}

/**
 * Call the callback for every index at the given resolution in base
 * cell 0 up to the given base cell number.
 */
void iterateAllIndexesAtResPartial(int res, void (*callback)(H3Index),
                                   int baseCells) {
    assert(baseCells <= NUM_BASE_CELLS);
    for (int i = 0; i < baseCells; i++) {
        iterateBaseCellIndexesAtRes(res, callback, i);
    }
}

/**
 * Call the callback for every index at the given resolution in a
 * specific base cell
 */
void iterateBaseCellIndexesAtRes(int res, void (*callback)(H3Index),
                                 int baseCell) {
<<<<<<< HEAD
    Iter_Child iter = iterInitBaseCellNum(baseCell, res);
=======
    H3Index bc = H3_INIT;
    H3_SET_MODE(bc, H3_HEXAGON_MODE);
    H3_SET_RESOLUTION(bc, 0);
    H3_SET_BASE_CELL(bc, baseCell);
    int childrenSz = H3_EXPORT(maxUncompactCellsSize)(&bc, 1, res);
    H3Index* children = calloc(childrenSz, sizeof(H3Index));
    H3_EXPORT(uncompactCells)(&bc, 1, children, childrenSz, res);

    for (int j = 0; j < childrenSz; j++) {
        if (children[j] == H3_NULL) {
            continue;
        }
>>>>>>> ae07ee07

    for (; iter.h; iterStepChild(&iter)) {
        (*callback)(iter.h);
    }
}

/**
 * Generates a random lat/lon pair.
 *
 * @param g Lat/lon will be placed here.
 */
void randomGeo(GeoPoint* g) {
    static int init = 0;
    if (!init) {
        srand((unsigned int)time(0));
        init = 1;
    }

    g->lat = H3_EXPORT(degsToRads)(
        (((float)rand() / (float)(RAND_MAX)) * 180.0) - 90.0);
    g->lon = H3_EXPORT(degsToRads)((float)rand() / (float)(RAND_MAX)) * 360.0;
}

/**
 * Returns the number of non-invalid indexes in the array.
 */
int countNonNullIndexes(H3Index* indexes, int numCells) {
    int nonNullIndexes = 0;
    for (int i = 0; i < numCells; i++) {
        if (indexes[i] != H3_NULL) {
            nonNullIndexes++;
        }
    }
    return nonNullIndexes;
}<|MERGE_RESOLUTION|>--- conflicted
+++ resolved
@@ -119,132 +119,19 @@
 }
 
 /**
-<<<<<<< HEAD
  * Apply callback for every unidirectional edge at the given resolution.
  */
-void iterateAllUnidirectionalEdgesAtRes(int res, void (*callback)(H3Index)) {
+void iterateAllDirectedEdgesAtRes(int res, void (*callback)(H3Index)) {
     Iter_Res iter = iterInitRes(res);
-=======
- * Move nonzero elements to the front of array `a` of length `n`.
- *
- * Loop invariant: Everything *before* `i` or *after* `j` is "done".
- * Move `i` and `j` inwards until they equal, and exit.
- * You can move `i` forward until there's a zero in front of it.
- * You can move `j` backward until there's a nonzero to the left of it.
- * Anything to the right of `j` is "junk" that can be reallocated.
- *
- * Before:
- *   | a | b | 0 | c | d | ... |
- *           ^           ^
- *           i           j
- * After:
- *   | a | b | d | c | d | ... |
- *           ^       ^
- *           i       j
- *
- * todo: should this function be in the public API?
- * todo: add tests for this function
- *
- * @param   a  H3Index array to whose elements will be moved
- * @param   n  length of the input array
- * @return     number of nonzero elements (length of new array); can reallocate
- *             memory after this point
- */
-size_t packNonzeros(H3Index* a, size_t n) {
-    size_t i = 0;
-    size_t j = n;
-
-    while (i < j) {
-        // move j to the left until the first nonzero
-        if (a[j - 1] == 0) {
-            j -= 1;
-            continue;
-        }
-
-        // move i to the right until the first zero
-        if (a[i] != 0) {
-            i += 1;
-            continue;
-        }
-
-        // if we get to this point, we know:
-        // a[i] == 0
-        // a[j-1] != 0
-        // i < j
-        // so we can swap! (actually, move a[j-1] -> a[i])
-        a[i] = a[j - 1];
-        j -= 1;
-    }
-
-    return i;
-}
-
-/**
- * Array of all cells at a given resolution.
- *
- * @param   res  resolution
- *
- * @return       array of H3 cells at resolution res
- */
-H3Index* getCellsAtRes(int res) {
-    int num0 = H3_EXPORT(res0CellCount)();
-    H3Index* cells0 = calloc(num0, sizeof(H3Index));
-    H3_EXPORT(getRes0Cells)(cells0);
-
-    int numRes = H3_EXPORT(maxUncompactCellsSize)(cells0, num0, res);
-
-    H3Index* cellsRes = calloc(numRes, sizeof(H3Index));
-    H3_EXPORT(uncompactCells)(cells0, num0, cellsRes, numRes, res);
-
-    free(cells0);
-
-    numRes = packNonzeros(cellsRes, numRes);
-    cellsRes = realloc(cellsRes, numRes * sizeof(H3Index));
-
-    return cellsRes;
-}
-
-/**
- * Apply callback to every cell for a given resolution, and sum the results.
- */
-double mapSumAllCells_double(int res, double (*callback)(H3Index)) {
-    H3Index* cells = getCellsAtRes(res);
-    int N = H3_EXPORT(getNumCells)(res);
-
-    double total = 0.0;
-    for (int i = 0; i < N; i++) {
-        total += (*callback)(cells[i]);
-    }
-    free(cells);
-
-    return total;
-}
-
-/**
- * Apply callback for every directed edge at the given resolution.
- */
-void iterateAllDirectedEdgesAtRes(int res, void (*callback)(H3Index)) {
-    H3Index* cells = getCellsAtRes(res);
-    int N = H3_EXPORT(getNumCells)(res);
->>>>>>> ae07ee07
 
     for (; iter.h; iterStepRes(&iter)) {
         H3Index edges[6] = {H3_NULL};
-<<<<<<< HEAD
         H3_EXPORT(getH3UnidirectionalEdgesFromHexagon)(iter.h, edges);
 
         for (int i = 0; i < 6; i++) {
             if (edges[i] != H3_NULL) {
                 (*callback)(edges[i]);
             }
-=======
-        int pentagon = H3_EXPORT(isPentagon)(cells[i]);
-        H3_EXPORT(originToDirectedEdges)(cells[i], edges);
-
-        for (int j = 0; j < 6; j++) {
-            if (pentagon && j == 0) continue;
-            (*callback)(edges[j]);
->>>>>>> ae07ee07
         }
     }
 }
@@ -274,22 +161,7 @@
  */
 void iterateBaseCellIndexesAtRes(int res, void (*callback)(H3Index),
                                  int baseCell) {
-<<<<<<< HEAD
     Iter_Child iter = iterInitBaseCellNum(baseCell, res);
-=======
-    H3Index bc = H3_INIT;
-    H3_SET_MODE(bc, H3_HEXAGON_MODE);
-    H3_SET_RESOLUTION(bc, 0);
-    H3_SET_BASE_CELL(bc, baseCell);
-    int childrenSz = H3_EXPORT(maxUncompactCellsSize)(&bc, 1, res);
-    H3Index* children = calloc(childrenSz, sizeof(H3Index));
-    H3_EXPORT(uncompactCells)(&bc, 1, children, childrenSz, res);
-
-    for (int j = 0; j < childrenSz; j++) {
-        if (children[j] == H3_NULL) {
-            continue;
-        }
->>>>>>> ae07ee07
 
     for (; iter.h; iterStepChild(&iter)) {
         (*callback)(iter.h);
