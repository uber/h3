--- conflicted
+++ resolved
@@ -473,15 +473,9 @@
  * Functions for cellToChildren
  * @{
  */
-<<<<<<< HEAD
 /** @brief determines the exact number of children (or grandchildren, etc)
  * that would be returned for the given cell */
 DECLSPEC int64_t H3_EXPORT(cellToChildrenSize)(H3Index h, int childRes);
-=======
-/** @brief determines the maximum number of children (or grandchildren, etc)
- * that could be returned for the given cell */
-DECLSPEC int64_t H3_EXPORT(maxCellToChildrenSize)(H3Index h, int childRes);
->>>>>>> ae07ee07
 
 /** @brief provides the children (or grandchildren, etc) of the given cell */
 DECLSPEC void H3_EXPORT(cellToChildren)(H3Index h, int childRes,
@@ -502,13 +496,8 @@
  * @{
  */
 /** @brief compacts the given set of hexagons as best as possible */
-<<<<<<< HEAD
 DECLSPEC int H3_EXPORT(compact)(const H3Index *h3Set, H3Index *compactedSet,
                                 const int64_t numHexes);
-=======
-DECLSPEC int H3_EXPORT(compactCells)(const H3Index *h3Set,
-                                     H3Index *compactedSet, const int numHexes);
->>>>>>> ae07ee07
 /** @} */
 
 /** @defgroup uncompactCells uncompactCells
@@ -517,7 +506,6 @@
  */
 /** @brief determines the exact number of hexagons that will be uncompacted
  * from the compacted set */
-<<<<<<< HEAD
 DECLSPEC int64_t H3_EXPORT(uncompactSize)(const H3Index *compactedSet,
                                           const int64_t numCompacted,
                                           const int res);
@@ -526,16 +514,6 @@
 DECLSPEC int H3_EXPORT(uncompact)(const H3Index *compactedSet,
                                   const int64_t numCompacted, H3Index *outSet,
                                   const int64_t numOut, const int res);
-=======
-DECLSPEC int H3_EXPORT(maxUncompactCellsSize)(const H3Index *compactedSet,
-                                              const int numHexes,
-                                              const int res);
-
-/** @brief uncompacts the compacted cell set */
-DECLSPEC int H3_EXPORT(uncompactCells)(const H3Index *compactedSet,
-                                       const int numHexes, H3Index *h3Set,
-                                       const int maxHexes, const int res);
->>>>>>> ae07ee07
 /** @} */
 
 /** @defgroup isResClassIII isResClassIII
