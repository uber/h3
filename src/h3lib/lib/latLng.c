/*
 * Copyright 2016-2023 Uber Technologies, Inc.
 *
 * Licensed under the Apache License, Version 2.0 (the "License");
 * you may not use this file except in compliance with the License.
 * You may obtain a copy of the License at
 *
 *         http://www.apache.org/licenses/LICENSE-2.0
 *
 * Unless required by applicable law or agreed to in writing, software
 * distributed under the License is distributed on an "AS IS" BASIS,
 * WITHOUT WARRANTIES OR CONDITIONS OF ANY KIND, either express or implied.
 * See the License for the specific language governing permissions and
 * limitations under the License.
 */
/** @file latLng.c
 * @brief   Functions for working with lat/lng coordinates.
 */

#include "latLng.h"

#include <math.h>
#include <stdbool.h>

#include "constants.h"
#include "h3Assert.h"
#include "h3api.h"
#include "mathExtensions.h"

/**
 * Normalizes radians to a value between 0.0 and two PI.
 *
 * @param rads The input radians value.
 * @return The normalized radians value.
 */
double _posAngleRads(double rads) {
    double tmp = ((rads < 0.0) ? rads + M_2PI : rads);
    if (rads >= M_2PI) tmp -= M_2PI;
    return tmp;
}

/**
 * Determines if the components of two spherical coordinates are within some
 * threshold distance of each other.
 *
 * @param p1 The first spherical coordinates.
 * @param p2 The second spherical coordinates.
 * @param threshold The threshold distance.
 * @return Whether or not the two coordinates are within the threshold distance
 *         of each other.
 */
bool geoAlmostEqualThreshold(const LatLng *p1, const LatLng *p2,
                             double threshold) {
    return fabs(p1->lat - p2->lat) < threshold &&
           fabs(p1->lng - p2->lng) < threshold;
}

/**
 * Determines if the components of two spherical coordinates are within our
 * standard epsilon distance of each other.
 *
 * @param p1 The first spherical coordinates.
 * @param p2 The second spherical coordinates.
 * @return Whether or not the two coordinates are within the epsilon distance
 *         of each other.
 */
bool geoAlmostEqual(const LatLng *p1, const LatLng *p2) {
    return geoAlmostEqualThreshold(p1, p2, EPSILON_RAD);
}

/**
 * Set the components of spherical coordinates in decimal degrees.
 *
 * @param p The spherical coordinates.
 * @param latDegs The desired latitude in decimal degrees.
 * @param lngDegs The desired longitude in decimal degrees.
 */
void setGeoDegs(LatLng *p, double latDegs, double lngDegs) {
    _setGeoRads(p, H3_EXPORT(degsToRads)(latDegs),
                H3_EXPORT(degsToRads)(lngDegs));
}

/**
 * Set the components of spherical coordinates in radians.
 *
 * @param p The spherical coordinates.
 * @param latRads The desired latitude in decimal radians.
 * @param lngRads The desired longitude in decimal radians.
 */
void _setGeoRads(LatLng *p, double latRads, double lngRads) {
    p->lat = latRads;
    p->lng = lngRads;
}

/**
 * Convert from decimal degrees to radians.
 *
 * @param degrees The decimal degrees.
 * @return The corresponding radians.
 */
double H3_EXPORT(degsToRads)(double degrees) { return degrees * M_PI_180; }

/**
 * Convert from radians to decimal degrees.
 *
 * @param radians The radians.
 * @return The corresponding decimal degrees.
 */
double H3_EXPORT(radsToDegs)(double radians) { return radians * M_180_PI; }

/**
 * constrainLat makes sure latitudes are in the proper bounds
 *
 * @param lat The original lat value
 * @return The corrected lat value
 */
double constrainLat(double lat) {
    while (lat > M_PI_2) {
        lat = lat - M_PI;
    }
    return lat;
}

/**
 * constrainLng makes sure longitudes are in the proper bounds
 *
 * @param lng The origin lng value
 * @return The corrected lng value
 */
double constrainLng(double lng) {
    while (lng > M_PI) {
        lng = lng - (2 * M_PI);
    }
    while (lng < -M_PI) {
        lng = lng + (2 * M_PI);
    }
    return lng;
}

/**
 * Normalize an input longitude according to the specified normalization
 * @param  lng           Input longitude
 * @param  normalization Longitude normalization strategy
 * @return               Normalized longitude
 */
double normalizeLng(const double lng,
                    const LongitudeNormalization normalization) {
    switch (normalization) {
        case NORMALIZE_EAST:
            return lng < 0 ? lng + (double)M_2PI : lng;
        case NORMALIZE_WEST:
            return lng > 0 ? lng - (double)M_2PI : lng;
        default:
            return lng;
    }
}

/**
 * The great circle distance in radians between two spherical coordinates.
 *
 * This function uses the Haversine formula.
 * For math details, see:
 *     https://en.wikipedia.org/wiki/Haversine_formula
 *     https://www.movable-type.co.uk/scripts/latlong.html
 *
 * @param  a  the first lat/lng pair (in radians)
 * @param  b  the second lat/lng pair (in radians)
 *
 * @return    the great circle distance in radians between a and b
 */
double H3_EXPORT(greatCircleDistanceRads)(const LatLng *a, const LatLng *b) {
    double sinLat = sin((b->lat - a->lat) * 0.5);
    double sinLng = sin((b->lng - a->lng) * 0.5);

    double A = sinLat * sinLat + cos(a->lat) * cos(b->lat) * sinLng * sinLng;

    return 2 * atan2(sqrt(A), sqrt(1 - A));
}

/**
 * The great circle distance in kilometers between two spherical coordinates.
 *
 * @param  a  the first lat/lng pair (in radians)
 * @param  b  the second lat/lng pair (in radians)
 *
 * @return    the great circle distance in kilometers between a and b
 */
double H3_EXPORT(greatCircleDistanceKm)(const LatLng *a, const LatLng *b) {
    return H3_EXPORT(greatCircleDistanceRads)(a, b) * EARTH_RADIUS_KM;
}

/**
 * The great circle distance in meters between two spherical coordinates.
 *
 * @param  a  the first lat/lng pair (in radians)
 * @param  b  the second lat/lng pair (in radians)
 *
 * @return    the great circle distance in meters between a and b
 */
double H3_EXPORT(greatCircleDistanceM)(const LatLng *a, const LatLng *b) {
    return H3_EXPORT(greatCircleDistanceKm)(a, b) * 1000;
}

/**
 * Determines the azimuth to p2 from p1 in radians.
 *
 * @param p1 The first spherical coordinates.
 * @param p2 The second spherical coordinates.
 * @return The azimuth in radians from p1 to p2.
 */
double _geoAzimuthRads(const LatLng *p1, const LatLng *p2) {
    return atan2(cos(p2->lat) * sin(p2->lng - p1->lng),
                 cos(p1->lat) * sin(p2->lat) -
                     sin(p1->lat) * cos(p2->lat) * cos(p2->lng - p1->lng));
}

/**
 * Computes the point on the sphere a specified azimuth and distance from
 * another point.
 *
 * @param p1 The first spherical coordinates.
 * @param az The desired azimuth from p1.
 * @param distance The desired distance from p1, must be non-negative.
 * @param p2 The spherical coordinates at the desired azimuth and distance from
 * p1.
 */
void _geoAzDistanceRads(const LatLng *p1, double az, double distance,
                        LatLng *p2) {
    if (distance < EPSILON) {
        *p2 = *p1;
        return;
    }

    double sinlat, sinlng, coslng;

    az = _posAngleRads(az);

    // check for due north/south azimuth
    if (az < EPSILON || fabs(az - M_PI) < EPSILON) {
        if (az < EPSILON)  // due north
            p2->lat = p1->lat + distance;
        else  // due south
            p2->lat = p1->lat - distance;

        if (fabs(p2->lat - M_PI_2) < EPSILON)  // north pole
        {
            p2->lat = M_PI_2;
            p2->lng = 0.0;
        } else if (fabs(p2->lat + M_PI_2) < EPSILON)  // south pole
        {
            p2->lat = -M_PI_2;
            p2->lng = 0.0;
        } else
            p2->lng = constrainLng(p1->lng);
    } else  // not due north or south
    {
        sinlat = sin(p1->lat) * cos(distance) +
                 cos(p1->lat) * sin(distance) * cos(az);
        if (sinlat > 1.0) sinlat = 1.0;
        if (sinlat < -1.0) sinlat = -1.0;
        p2->lat = asin(sinlat);
        if (fabs(p2->lat - M_PI_2) < EPSILON)  // north pole
        {
            p2->lat = M_PI_2;
            p2->lng = 0.0;
        } else if (fabs(p2->lat + M_PI_2) < EPSILON)  // south pole
        {
            p2->lat = -M_PI_2;
            p2->lng = 0.0;
        } else {
            double invcosp2lat = 1.0 / cos(p2->lat);
            sinlng = sin(az) * sin(distance) * invcosp2lat;
            coslng = (cos(distance) - sin(p1->lat) * sin(p2->lat)) /
                     cos(p1->lat) * invcosp2lat;
            if (sinlng > 1.0) sinlng = 1.0;
            if (sinlng < -1.0) sinlng = -1.0;
            if (coslng > 1.0) coslng = 1.0;
            if (coslng < -1.0) coslng = -1.0;
            p2->lng = constrainLng(p1->lng + atan2(sinlng, coslng));
        }
    }
}

/*
 * The following functions provide meta information about the H3 hexagons at
 * each zoom level. Since there are only 16 total levels, these are current
 * handled with hardwired static values, but it may be worthwhile to put these
 * static values into another file that can be autogenerated by source code in
 * the future.
 */

H3Error H3_EXPORT(getHexagonAreaAvgKm2)(int res, double *out) {
    static const double areas[] = {
        4.357449416078383e+06, 6.097884417941332e+05, 8.680178039899720e+04,
        1.239343465508816e+04, 1.770347654491307e+03, 2.529038581819449e+02,
        3.612906216441245e+01, 5.161293359717191e+00, 7.373275975944177e-01,
        1.053325134272067e-01, 1.504750190766435e-02, 2.149643129451879e-03,
        3.070918756316060e-04, 4.387026794728296e-05, 6.267181135324313e-06,
        8.953115907605790e-07};
    if (res < 0 || res > MAX_H3_RES) {
        return E_RES_DOMAIN;
    }
    *out = areas[res];
    return E_SUCCESS;
}

H3Error H3_EXPORT(getHexagonAreaAvgM2)(int res, double *out) {
    static const double areas[] = {
        4.357449416078390e+12, 6.097884417941339e+11, 8.680178039899731e+10,
        1.239343465508818e+10, 1.770347654491309e+09, 2.529038581819452e+08,
        3.612906216441250e+07, 5.161293359717198e+06, 7.373275975944188e+05,
        1.053325134272069e+05, 1.504750190766437e+04, 2.149643129451882e+03,
        3.070918756316063e+02, 4.387026794728301e+01, 6.267181135324322e+00,
        8.953115907605802e-01};
    if (res < 0 || res > MAX_H3_RES) {
        return E_RES_DOMAIN;
    }
    *out = areas[res];
    return E_SUCCESS;
}

H3Error H3_EXPORT(getHexagonEdgeLengthAvgKm)(int res, double *out) {
    static const double lens[] = {
        1281.256011, 483.0568391, 182.5129565, 68.97922179,
        26.07175968, 9.854090990, 3.724532667, 1.406475763,
        0.531414010, 0.200786148, 0.075863783, 0.028663897,
        0.010830188, 0.004092010, 0.001546100, 0.000584169};
    if (res < 0 || res > MAX_H3_RES) {
        return E_RES_DOMAIN;
    }
    *out = lens[res];
    return E_SUCCESS;
}

H3Error H3_EXPORT(getHexagonEdgeLengthAvgM)(int res, double *out) {
    static const double lens[] = {
        1281256.011, 483056.8391, 182512.9565, 68979.22179,
        26071.75968, 9854.090990, 3724.532667, 1406.475763,
        531.4140101, 200.7861476, 75.86378287, 28.66389748,
        10.83018784, 4.092010473, 1.546099657, 0.584168630};
    if (res < 0 || res > MAX_H3_RES) {
        return E_RES_DOMAIN;
    }
    *out = lens[res];
    return E_SUCCESS;
}

H3Error H3_EXPORT(getNumCells)(int res, int64_t *out) {
    if (res < 0 || res > MAX_H3_RES) {
        return E_RES_DOMAIN;
    }
    *out = 2 + 120 * _ipow(7, res);
    return E_SUCCESS;
}

/**
<<<<<<< HEAD
 * Area of H3 cell in kilometers^2.
 *
 * @param   cell  H3 cell
 * @param    out  cell area in kilometers^2
 * @return        E_SUCCESS on success, or an error code otherwise
 */
H3Error H3_EXPORT(cellAreaKm2)(H3Index cell, double *out) {
    H3Error err = H3_EXPORT(cellAreaRads2)(cell, out);
    if (!err) {
        *out = *out * EARTH_RADIUS_KM * EARTH_RADIUS_KM;
    }
    return err;
}

/**
 * Area of H3 cell in meters^2.
 *
 * @param   cell  H3 cell
 * @param    out  cell area in meters^2
 * @return        E_SUCCESS on success, or an error code otherwise
 */
H3Error H3_EXPORT(cellAreaM2)(H3Index cell, double *out) {
    H3Error err = H3_EXPORT(cellAreaKm2)(cell, out);
    if (!err) {
        *out = *out * 1000 * 1000;
    }
    return err;
}

/**
=======
>>>>>>> 7a9fdf18
 * Length of a directed edge in radians.
 *
 * @param   edge  H3 directed edge
 * @param    length  length in radians
 * @return        E_SUCCESS on success, or an error code otherwise
 */
H3Error H3_EXPORT(edgeLengthRads)(H3Index edge, double *length) {
    CellBoundary cb;

    H3Error err = H3_EXPORT(directedEdgeToBoundary)(edge, &cb);
    if (err) {
        return err;
    }

    *length = 0.0;
    for (int i = 0; i < cb.numVerts - 1; i++) {
        *length +=
            H3_EXPORT(greatCircleDistanceRads)(&cb.verts[i], &cb.verts[i + 1]);
    }

    return E_SUCCESS;
}

/**
 * Length of a directed edge in kilometers.
 *
 * @param   edge  H3 directed edge
 * @param    length  length in kilometers
 * @return        E_SUCCESS on success, or an error code otherwise
 */
H3Error H3_EXPORT(edgeLengthKm)(H3Index edge, double *length) {
    H3Error err = H3_EXPORT(edgeLengthRads)(edge, length);
    *length = *length * EARTH_RADIUS_KM;
    return err;
}

/**
 * Length of a directed edge in meters.
 *
 * @param   edge  H3 directed edge
 * @param    length  length in meters
 * @return        E_SUCCESS on success, or an error code otherwise
 */
H3Error H3_EXPORT(edgeLengthM)(H3Index edge, double *length) {
    H3Error err = H3_EXPORT(edgeLengthKm)(edge, length);
    *length = *length * 1000;
    return err;
}<|MERGE_RESOLUTION|>--- conflicted
+++ resolved
@@ -354,39 +354,6 @@
 }
 
 /**
-<<<<<<< HEAD
- * Area of H3 cell in kilometers^2.
- *
- * @param   cell  H3 cell
- * @param    out  cell area in kilometers^2
- * @return        E_SUCCESS on success, or an error code otherwise
- */
-H3Error H3_EXPORT(cellAreaKm2)(H3Index cell, double *out) {
-    H3Error err = H3_EXPORT(cellAreaRads2)(cell, out);
-    if (!err) {
-        *out = *out * EARTH_RADIUS_KM * EARTH_RADIUS_KM;
-    }
-    return err;
-}
-
-/**
- * Area of H3 cell in meters^2.
- *
- * @param   cell  H3 cell
- * @param    out  cell area in meters^2
- * @return        E_SUCCESS on success, or an error code otherwise
- */
-H3Error H3_EXPORT(cellAreaM2)(H3Index cell, double *out) {
-    H3Error err = H3_EXPORT(cellAreaKm2)(cell, out);
-    if (!err) {
-        *out = *out * 1000 * 1000;
-    }
-    return err;
-}
-
-/**
-=======
->>>>>>> 7a9fdf18
  * Length of a directed edge in radians.
  *
  * @param   edge  H3 directed edge
