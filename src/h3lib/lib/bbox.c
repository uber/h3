--- conflicted
+++ resolved
@@ -97,11 +97,7 @@
  * @param res the resolution of the H3 hexagons to fill the bounding box
  * @return the estimated number of hexagons to fill the bounding box
  */
-<<<<<<< HEAD
-int64_t bboxHexEstimate(const BBox* bbox, int res) {
-=======
-int bboxHexEstimate(const BBox *bbox, int res) {
->>>>>>> 4b574f04
+int64_t bboxHexEstimate(const BBox *bbox, int res) {
     // Get the area of the pentagon as the maximally-distorted area possible
     H3Index pentagons[12] = {0};
     H3_EXPORT(getPentagons)(res, pentagons);
@@ -140,14 +136,15 @@
  *  @param res the resolution of the H3 hexagons to trace the line
  *  @return the estimated number of hexagons required to trace the line
  */
-int lineHexEstimate(const LatLng *origin, const LatLng *destination, int res) {
+int64_t lineHexEstimate(const LatLng *origin, const LatLng *destination,
+                        int res) {
     // Get the area of the pentagon as the maximally-distorted area possible
     H3Index pentagons[12] = {0};
     H3_EXPORT(getPentagons)(res, pentagons);
     double pentagonRadiusKm = _hexRadiusKm(pentagons[0]);
 
     double dist = H3_EXPORT(distanceKm)(origin, destination);
-    int estimate = (int)ceil(dist / (2 * pentagonRadiusKm));
+    int64_t estimate = (int64_t)ceil(dist / (2 * pentagonRadiusKm));
     if (estimate == 0) estimate = 1;
     return estimate;
 }