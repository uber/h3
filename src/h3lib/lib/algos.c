/*
 * Copyright 2016-2021 Uber Technologies, Inc.
 *
 * Licensed under the Apache License, Version 2.0 (the "License");
 * you may not use this file except in compliance with the License.
 * You may obtain a copy of the License at
 *
 *         http://www.apache.org/licenses/LICENSE-2.0
 *
 * Unless required by applicable law or agreed to in writing, software
 * distributed under the License is distributed on an "AS IS" BASIS,
 * WITHOUT WARRANTIES OR CONDITIONS OF ANY KIND, either express or implied.
 * See the License for the specific language governing permissions and
 * limitations under the License.
 */
/** @file algos.c
 * @brief   Hexagon grid algorithms
 */

#include "algos.h"

#include <assert.h>
#include <float.h>
#include <math.h>
#include <stdbool.h>
#include <stdlib.h>
#include <string.h>

#include "alloc.h"
#include "baseCells.h"
#include "bbox.h"
#include "faceijk.h"
#include "h3Index.h"
#include "h3api.h"
#include "latLng.h"
#include "linkedGeo.h"
#include "polygon.h"
#include "vertexGraph.h"

/*
 * Return codes from gridDiskUnsafe and related functions.
 */

#define MAX_ONE_RING_SIZE 7
#define POLYGON_TO_CELLS_BUFFER 12

/**
 * Directions used for traversing a hexagonal ring counterclockwise around
 * {1, 0, 0}
 *
 * <pre>
 *      _
 *    _/ \\_
 *   / \\5/ \\
 *   \\0/ \\4/
 *   / \\_/ \\
 *   \\1/ \\3/
 *     \\2/
 * </pre>
 */
static const Direction DIRECTIONS[6] = {J_AXES_DIGIT, JK_AXES_DIGIT,
                                        K_AXES_DIGIT, IK_AXES_DIGIT,
                                        I_AXES_DIGIT, IJ_AXES_DIGIT};

/**
 * Direction used for traversing to the next outward hexagonal ring.
 */
static const Direction NEXT_RING_DIRECTION = I_AXES_DIGIT;

/**
 * New digit when traversing along class II grids.
 *
 * Current digit -> direction -> new digit.
 */
static const Direction NEW_DIGIT_II[7][7] = {
    {CENTER_DIGIT, K_AXES_DIGIT, J_AXES_DIGIT, JK_AXES_DIGIT, I_AXES_DIGIT,
     IK_AXES_DIGIT, IJ_AXES_DIGIT},
    {K_AXES_DIGIT, I_AXES_DIGIT, JK_AXES_DIGIT, IJ_AXES_DIGIT, IK_AXES_DIGIT,
     J_AXES_DIGIT, CENTER_DIGIT},
    {J_AXES_DIGIT, JK_AXES_DIGIT, K_AXES_DIGIT, I_AXES_DIGIT, IJ_AXES_DIGIT,
     CENTER_DIGIT, IK_AXES_DIGIT},
    {JK_AXES_DIGIT, IJ_AXES_DIGIT, I_AXES_DIGIT, IK_AXES_DIGIT, CENTER_DIGIT,
     K_AXES_DIGIT, J_AXES_DIGIT},
    {I_AXES_DIGIT, IK_AXES_DIGIT, IJ_AXES_DIGIT, CENTER_DIGIT, J_AXES_DIGIT,
     JK_AXES_DIGIT, K_AXES_DIGIT},
    {IK_AXES_DIGIT, J_AXES_DIGIT, CENTER_DIGIT, K_AXES_DIGIT, JK_AXES_DIGIT,
     IJ_AXES_DIGIT, I_AXES_DIGIT},
    {IJ_AXES_DIGIT, CENTER_DIGIT, IK_AXES_DIGIT, J_AXES_DIGIT, K_AXES_DIGIT,
     I_AXES_DIGIT, JK_AXES_DIGIT}};

/**
 * New traversal direction when traversing along class II grids.
 *
 * Current digit -> direction -> new ap7 move (at coarser level).
 */
static const Direction NEW_ADJUSTMENT_II[7][7] = {
    {CENTER_DIGIT, CENTER_DIGIT, CENTER_DIGIT, CENTER_DIGIT, CENTER_DIGIT,
     CENTER_DIGIT, CENTER_DIGIT},
    {CENTER_DIGIT, K_AXES_DIGIT, CENTER_DIGIT, K_AXES_DIGIT, CENTER_DIGIT,
     IK_AXES_DIGIT, CENTER_DIGIT},
    {CENTER_DIGIT, CENTER_DIGIT, J_AXES_DIGIT, JK_AXES_DIGIT, CENTER_DIGIT,
     CENTER_DIGIT, J_AXES_DIGIT},
    {CENTER_DIGIT, K_AXES_DIGIT, JK_AXES_DIGIT, JK_AXES_DIGIT, CENTER_DIGIT,
     CENTER_DIGIT, CENTER_DIGIT},
    {CENTER_DIGIT, CENTER_DIGIT, CENTER_DIGIT, CENTER_DIGIT, I_AXES_DIGIT,
     I_AXES_DIGIT, IJ_AXES_DIGIT},
    {CENTER_DIGIT, IK_AXES_DIGIT, CENTER_DIGIT, CENTER_DIGIT, I_AXES_DIGIT,
     IK_AXES_DIGIT, CENTER_DIGIT},
    {CENTER_DIGIT, CENTER_DIGIT, J_AXES_DIGIT, CENTER_DIGIT, IJ_AXES_DIGIT,
     CENTER_DIGIT, IJ_AXES_DIGIT}};

/**
 * New traversal direction when traversing along class III grids.
 *
 * Current digit -> direction -> new ap7 move (at coarser level).
 */
static const Direction NEW_DIGIT_III[7][7] = {
    {CENTER_DIGIT, K_AXES_DIGIT, J_AXES_DIGIT, JK_AXES_DIGIT, I_AXES_DIGIT,
     IK_AXES_DIGIT, IJ_AXES_DIGIT},
    {K_AXES_DIGIT, J_AXES_DIGIT, JK_AXES_DIGIT, I_AXES_DIGIT, IK_AXES_DIGIT,
     IJ_AXES_DIGIT, CENTER_DIGIT},
    {J_AXES_DIGIT, JK_AXES_DIGIT, I_AXES_DIGIT, IK_AXES_DIGIT, IJ_AXES_DIGIT,
     CENTER_DIGIT, K_AXES_DIGIT},
    {JK_AXES_DIGIT, I_AXES_DIGIT, IK_AXES_DIGIT, IJ_AXES_DIGIT, CENTER_DIGIT,
     K_AXES_DIGIT, J_AXES_DIGIT},
    {I_AXES_DIGIT, IK_AXES_DIGIT, IJ_AXES_DIGIT, CENTER_DIGIT, K_AXES_DIGIT,
     J_AXES_DIGIT, JK_AXES_DIGIT},
    {IK_AXES_DIGIT, IJ_AXES_DIGIT, CENTER_DIGIT, K_AXES_DIGIT, J_AXES_DIGIT,
     JK_AXES_DIGIT, I_AXES_DIGIT},
    {IJ_AXES_DIGIT, CENTER_DIGIT, K_AXES_DIGIT, J_AXES_DIGIT, JK_AXES_DIGIT,
     I_AXES_DIGIT, IK_AXES_DIGIT}};

/**
 * New traversal direction when traversing along class III grids.
 *
 * Current digit -> direction -> new ap7 move (at coarser level).
 */
static const Direction NEW_ADJUSTMENT_III[7][7] = {
    {CENTER_DIGIT, CENTER_DIGIT, CENTER_DIGIT, CENTER_DIGIT, CENTER_DIGIT,
     CENTER_DIGIT, CENTER_DIGIT},
    {CENTER_DIGIT, K_AXES_DIGIT, CENTER_DIGIT, JK_AXES_DIGIT, CENTER_DIGIT,
     K_AXES_DIGIT, CENTER_DIGIT},
    {CENTER_DIGIT, CENTER_DIGIT, J_AXES_DIGIT, J_AXES_DIGIT, CENTER_DIGIT,
     CENTER_DIGIT, IJ_AXES_DIGIT},
    {CENTER_DIGIT, JK_AXES_DIGIT, J_AXES_DIGIT, JK_AXES_DIGIT, CENTER_DIGIT,
     CENTER_DIGIT, CENTER_DIGIT},
    {CENTER_DIGIT, CENTER_DIGIT, CENTER_DIGIT, CENTER_DIGIT, I_AXES_DIGIT,
     IK_AXES_DIGIT, I_AXES_DIGIT},
    {CENTER_DIGIT, K_AXES_DIGIT, CENTER_DIGIT, CENTER_DIGIT, IK_AXES_DIGIT,
     IK_AXES_DIGIT, CENTER_DIGIT},
    {CENTER_DIGIT, CENTER_DIGIT, IJ_AXES_DIGIT, CENTER_DIGIT, I_AXES_DIGIT,
     CENTER_DIGIT, IJ_AXES_DIGIT}};

/**
 * k value which will encompass all cells at resolution 15.
 * This is the largest possible k in the H3 grid system.
 */
static const int K_ALL_CELLS_AT_RES_15 = 13780510;

/**
 * Maximum number of cells that result from the gridDisk algorithm with the
 * given k. Formula source and proof: https://oeis.org/A003215
 *
 * @param   k   k value, k >= 0.
 * @param out   size in indexes
 */
H3Error H3_EXPORT(maxGridDiskSize)(int k, int64_t *out) {
    if (k < 0) {
        return E_DOMAIN;
    }
    if (k >= K_ALL_CELLS_AT_RES_15) {
        // If a k value of this value or above is provided, this function will
        // estimate more cells than exist in the H3 grid at the finest
        // resolution. This is a problem since the function does signed integer
        // arithmetic on `k`, which could overflow. To prevent that, instead
        // substitute the maximum number of cells in the grid, as it should not
        // be possible for the gridDisk functions to exceed that. Note this is
        // not resolution specific. So, when resolution < 15, this function may
        // still estimate a size larger than the number of cells in the grid.
        return H3_EXPORT(getNumCells)(MAX_H3_RES, out);
    }
    *out = 3 * (int64_t)k * ((int64_t)k + 1) + 1;
    return E_SUCCESS;
}

/**
 * Produce cells within grid distance k of the origin cell.
 *
 * k-ring 0 is defined as the origin cell, k-ring 1 is defined as k-ring 0 and
 * all neighboring cells, and so on.
 *
 * Output is placed in the provided array in no particular order. Elements of
 * the output array may be left zero, as can happen when crossing a pentagon.
 *
 * @param  origin   origin cell
 * @param  k        k >= 0
 * @param  out      zero-filled array which must be of size maxGridDiskSize(k)
 */
H3Error H3_EXPORT(gridDisk)(H3Index origin, int k, H3Index *out) {
    return H3_EXPORT(gridDiskDistances)(origin, k, out, NULL);
}

/**
 * Produce cells and their distances from the given origin cell, up to
 * distance k.
 *
 * k-ring 0 is defined as the origin cell, k-ring 1 is defined as k-ring 0 and
 * all neighboring cells, and so on.
 *
 * Output is placed in the provided array in no particular order. Elements of
 * the output array may be left zero, as can happen when crossing a pentagon.
 *
 * @param  origin      origin cell
 * @param  k           k >= 0
 * @param  out         zero-filled array which must be of size
 * maxGridDiskSize(k)
 * @param  distances   NULL or a zero-filled array which must be of size
 *                     maxGridDiskSize(k)
 */
H3Error H3_EXPORT(gridDiskDistances)(H3Index origin, int k, H3Index *out,
                                     int *distances) {
    // Optimistically try the faster gridDiskUnsafe algorithm first
    const H3Error failed =
        H3_EXPORT(gridDiskDistancesUnsafe)(origin, k, out, distances);
    if (failed) {
        int64_t maxIdx;
        H3Error err = H3_EXPORT(maxGridDiskSize)(k, &maxIdx);
        if (err) {
            return err;
        }
        // Fast algo failed, fall back to slower, correct algo
        // and also wipe out array because contents untrustworthy
        memset(out, 0, maxIdx * sizeof(H3Index));

        if (distances == NULL) {
            distances = H3_MEMORY(calloc)(maxIdx, sizeof(int));
            if (!distances) {
                return E_MEMORY_ALLOC;
            }
            H3Error result = _gridDiskDistancesInternal(origin, k, out,
                                                        distances, maxIdx, 0);
            H3_MEMORY(free)(distances);
            return result;
        } else {
            memset(distances, 0, maxIdx * sizeof(int));
            return _gridDiskDistancesInternal(origin, k, out, distances, maxIdx,
                                              0);
        }
    } else {
        return E_SUCCESS;
    }
}

/**
 * Internal algorithm for the safe but slow version of gridDiskDistances
 *
 * Adds the origin cell to the output set (treating it as a hash set)
 * and recurses to its neighbors, if needed.
 *
 * @param  origin      Origin cell
 * @param  k           Maximum distance to move from the origin
 * @param  out         Array treated as a hash set, elements being either
 *                     H3Index or 0.
 * @param  distances   Scratch area, with elements paralleling the out array.
 *                     Elements indicate ijk distance from the origin cell to
 *                     the output cell
 * @param  maxIdx      Size of out and scratch arrays (must be
 * maxGridDiskSize(k))
 * @param  curK        Current distance from the origin
 */
H3Error _gridDiskDistancesInternal(H3Index origin, int k, H3Index *out,
                                   int *distances, int64_t maxIdx, int curK) {
    // Put origin in the output array. out is used as a hash set.
    int64_t off = origin % maxIdx;
    while (out[off] != 0 && out[off] != origin) {
        off = (off + 1) % maxIdx;
    }

    // We either got a free slot in the hash set or hit a duplicate
    // We might need to process the duplicate anyways because we got
    // here on a longer path before.
    if (out[off] == origin && distances[off] <= curK) return E_SUCCESS;

    out[off] = origin;
    distances[off] = curK;

    // Base case: reached an index k away from the origin.
    if (curK >= k) return E_SUCCESS;

    // Recurse to all neighbors in no particular order.
    for (int i = 0; i < 6; i++) {
        int rotations = 0;
        H3Index nextNeighbor;
        H3Error neighborResult = h3NeighborRotations(origin, DIRECTIONS[i],
                                                     &rotations, &nextNeighbor);
        if (neighborResult != E_PENTAGON) {
            // E_PENTAGON is an expected case when trying to traverse off of
            // pentagons.
            if (neighborResult != E_SUCCESS) {
                return neighborResult;
            }
            neighborResult = _gridDiskDistancesInternal(
                nextNeighbor, k, out, distances, maxIdx, curK + 1);
            if (neighborResult) {
                return neighborResult;
            }
        }
    }
    return E_SUCCESS;
}

/**
 * Safe but slow version of gridDiskDistances (also called by it when needed).
 *
 * Adds the origin cell to the output set (treating it as a hash set)
 * and recurses to its neighbors, if needed.
 *
 * @param  origin      Origin cell
 * @param  k           Maximum distance to move from the origin
 * @param  out         Array treated as a hash set, elements being either
 *                     H3Index or 0.
 * @param  distances   Scratch area, with elements paralleling the out array.
 *                     Elements indicate ijk distance from the origin cell to
 *                     the output cell
 */
H3Error H3_EXPORT(gridDiskDistancesSafe)(H3Index origin, int k, H3Index *out,
                                         int *distances) {
    int64_t maxIdx;
    H3Error err = H3_EXPORT(maxGridDiskSize)(k, &maxIdx);
    if (err) {
        return err;
    }
    return _gridDiskDistancesInternal(origin, k, out, distances, maxIdx, 0);
}

/**
 * Returns the hexagon index neighboring the origin, in the direction dir.
 *
 * Implementation note: The only reachable case where this returns 0 is if the
 * origin is a pentagon and the translation is in the k direction. Thus,
 * 0 can only be returned if origin is a pentagon.
 *
 * @param origin Origin index
 * @param dir Direction to move in
 * @param rotations Number of ccw rotations to perform to reorient the
 *                  translation vector. Will be modified to the new number of
 *                  rotations to perform (such as when crossing a face edge.)
 * @param out H3Index of the specified neighbor if succesful
 * @return E_SUCCESS on success
 */
H3Error h3NeighborRotations(H3Index origin, Direction dir, int *rotations,
                            H3Index *out) {
    H3Index current = origin;

    if (dir < CENTER_DIGIT || dir >= INVALID_DIGIT) {
        return E_FAILED;
    }
    for (int i = 0; i < *rotations; i++) {
        dir = _rotate60ccw(dir);
    }

    int newRotations = 0;
    int oldBaseCell = H3_GET_BASE_CELL(current);
    if (oldBaseCell < 0 ||  // LCOV_EXCL_BR_LINE
        oldBaseCell >= NUM_BASE_CELLS) {
        // Base cells less than zero can not be represented in an index
        return E_CELL_INVALID;
    }
    Direction oldLeadingDigit = _h3LeadingNonZeroDigit(current);

    // Adjust the indexing digits and, if needed, the base cell.
    int r = H3_GET_RESOLUTION(current) - 1;
    while (true) {
        if (r == -1) {
            H3_SET_BASE_CELL(current, baseCellNeighbors[oldBaseCell][dir]);
            newRotations = baseCellNeighbor60CCWRots[oldBaseCell][dir];

            if (H3_GET_BASE_CELL(current) == INVALID_BASE_CELL) {
                // Adjust for the deleted k vertex at the base cell level.
                // This edge actually borders a different neighbor.
                H3_SET_BASE_CELL(current,
                                 baseCellNeighbors[oldBaseCell][IK_AXES_DIGIT]);
                newRotations =
                    baseCellNeighbor60CCWRots[oldBaseCell][IK_AXES_DIGIT];

                // perform the adjustment for the k-subsequence we're skipping
                // over.
                current = _h3Rotate60ccw(current);
                *rotations = *rotations + 1;
            }

            break;
        } else {
            Direction oldDigit = H3_GET_INDEX_DIGIT(current, r + 1);
            Direction nextDir;
            if (oldDigit == INVALID_DIGIT) {
                // Only possible on invalid input
                return E_CELL_INVALID;
            } else if (isResolutionClassIII(r + 1)) {
                H3_SET_INDEX_DIGIT(current, r + 1, NEW_DIGIT_II[oldDigit][dir]);
                nextDir = NEW_ADJUSTMENT_II[oldDigit][dir];
            } else {
                H3_SET_INDEX_DIGIT(current, r + 1,
                                   NEW_DIGIT_III[oldDigit][dir]);
                nextDir = NEW_ADJUSTMENT_III[oldDigit][dir];
            }

            if (nextDir != CENTER_DIGIT) {
                dir = nextDir;
                r--;
            } else {
                // No more adjustment to perform
                break;
            }
        }
    }

    int newBaseCell = H3_GET_BASE_CELL(current);
    if (_isBaseCellPentagon(newBaseCell)) {
        int alreadyAdjustedKSubsequence = 0;

        // force rotation out of missing k-axes sub-sequence
        if (_h3LeadingNonZeroDigit(current) == K_AXES_DIGIT) {
            if (oldBaseCell != newBaseCell) {
                // in this case, we traversed into the deleted
                // k subsequence of a pentagon base cell.
                // We need to rotate out of that case depending
                // on how we got here.
                // check for a cw/ccw offset face; default is ccw

                if (_baseCellIsCwOffset(
                        newBaseCell, baseCellData[oldBaseCell].homeFijk.face)) {
                    current = _h3Rotate60cw(current);
                } else {
                    // See cwOffsetPent in testGridDisk.c for why this is
                    // unreachable.
                    current = _h3Rotate60ccw(current);  // LCOV_EXCL_LINE
                }
                alreadyAdjustedKSubsequence = 1;
            } else {
                // In this case, we traversed into the deleted
                // k subsequence from within the same pentagon
                // base cell.
                if (oldLeadingDigit == CENTER_DIGIT) {
                    // Undefined: the k direction is deleted from here
                    return E_PENTAGON;
                } else if (oldLeadingDigit == JK_AXES_DIGIT) {
                    // Rotate out of the deleted k subsequence
                    // We also need an additional change to the direction we're
                    // moving in
                    current = _h3Rotate60ccw(current);
                    *rotations = *rotations + 1;
                } else if (oldLeadingDigit == IK_AXES_DIGIT) {
                    // Rotate out of the deleted k subsequence
                    // We also need an additional change to the direction we're
                    // moving in
                    current = _h3Rotate60cw(current);
                    *rotations = *rotations + 5;
                } else {
                    // Should never occur
                    return E_FAILED;  // LCOV_EXCL_LINE
                }
            }
        }

        for (int i = 0; i < newRotations; i++)
            current = _h3RotatePent60ccw(current);

        // Account for differing orientation of the base cells (this edge
        // might not follow properties of some other edges.)
        if (oldBaseCell != newBaseCell) {
            if (_isBaseCellPolarPentagon(newBaseCell)) {
                // 'polar' base cells behave differently because they have all
                // i neighbors.
                if (oldBaseCell != 118 && oldBaseCell != 8 &&
                    _h3LeadingNonZeroDigit(current) != JK_AXES_DIGIT) {
                    *rotations = *rotations + 1;
                }
            } else if (_h3LeadingNonZeroDigit(current) == IK_AXES_DIGIT &&
                       !alreadyAdjustedKSubsequence) {
                // account for distortion introduced to the 5 neighbor by the
                // deleted k subsequence.
                *rotations = *rotations + 1;
            }
        }
    } else {
        for (int i = 0; i < newRotations; i++)
            current = _h3Rotate60ccw(current);
    }

    *rotations = (*rotations + newRotations) % 6;
    *out = current;

    return E_SUCCESS;
}

/**
 * Get the direction from the origin to a given neighbor. This is effectively
 * the reverse operation for h3NeighborRotations. Returns INVALID_DIGIT if the
 * cells are not neighbors.
 *
 * TODO: This is currently a brute-force algorithm, but as it's O(6) that's
 * probably acceptable.
 */
Direction directionForNeighbor(H3Index origin, H3Index destination) {
    bool isPent = H3_EXPORT(isPentagon)(origin);
    // Checks each neighbor, in order, to determine which direction the
    // destination neighbor is located. Skips CENTER_DIGIT since that
    // would be the origin; skips deleted K direction for pentagons.
    for (Direction direction = isPent ? J_AXES_DIGIT : K_AXES_DIGIT;
         direction < NUM_DIGITS; direction++) {
        H3Index neighbor;
        int rotations = 0;
        H3Error neighborError =
            h3NeighborRotations(origin, direction, &rotations, &neighbor);
        if (!neighborError && neighbor == destination) {
            return direction;
        }
    }
    return INVALID_DIGIT;
}

/**
 * gridDiskUnsafe produces indexes within k distance of the origin index.
 * Output behavior is undefined when one of the indexes returned by this
 * function is a pentagon or is in the pentagon distortion area.
 *
 * k-ring 0 is defined as the origin index, k-ring 1 is defined as k-ring 0 and
 * all neighboring indexes, and so on.
 *
 * Output is placed in the provided array in order of increasing distance from
 * the origin.
 *
 * @param origin Origin location.
 * @param k k >= 0
 * @param out Array which must be of size maxGridDiskSize(k).
 * @return 0 if no pentagon or pentagonal distortion area was encountered.
 */
H3Error H3_EXPORT(gridDiskUnsafe)(H3Index origin, int k, H3Index *out) {
    return H3_EXPORT(gridDiskDistancesUnsafe)(origin, k, out, NULL);
}

/**
 * gridDiskDistancesUnsafe produces indexes within k distance of the origin
 * index. Output behavior is undefined when one of the indexes returned by this
 * function is a pentagon or is in the pentagon distortion area.
 *
 * k-ring 0 is defined as the origin index, k-ring 1 is defined as k-ring 0 and
 * all neighboring indexes, and so on.
 *
 * Output is placed in the provided array in order of increasing distance from
 * the origin. The distances in hexagons is placed in the distances array at
 * the same offset.
 *
 * @param origin Origin location.
 * @param k k >= 0
 * @param out Array which must be of size maxGridDiskSize(k).
 * @param distances Null or array which must be of size maxGridDiskSize(k).
 * @return 0 if no pentagon or pentagonal distortion area was encountered.
 */
H3Error H3_EXPORT(gridDiskDistancesUnsafe)(H3Index origin, int k, H3Index *out,
                                           int *distances) {
    // Return codes:
    // 1 Pentagon was encountered
    // 2 Pentagon distortion (deleted k subsequence) was encountered
    // Pentagon being encountered is not itself a problem; really the deleted
    // k-subsequence is the problem, but for compatibility reasons we fail on
    // the pentagon.
    if (k < 0) {
        return E_DOMAIN;
    }

    // k must be >= 0, so origin is always needed
    int idx = 0;
    out[idx] = origin;
    if (distances) {
        distances[idx] = 0;
    }
    idx++;

    if (H3_EXPORT(isPentagon)(origin)) {
        // Pentagon was encountered; bail out as user doesn't want this.
        return E_PENTAGON;
    }

    // 0 < ring <= k, current ring
    int ring = 1;
    // 0 <= direction < 6, current side of the ring
    int direction = 0;
    // 0 <= i < ring, current position on the side of the ring
    int i = 0;
    // Number of 60 degree ccw rotations to perform on the direction (based on
    // which faces have been crossed.)
    int rotations = 0;

    while (ring <= k) {
        if (direction == 0 && i == 0) {
            // Not putting in the output set as it will be done later, at
            // the end of this ring.
            H3Error neighborResult = h3NeighborRotations(
                origin, NEXT_RING_DIRECTION, &rotations, &origin);
            if (neighborResult) {  // LCOV_EXCL_BR_LINE
                // Should not be possible because `origin` would have to be a
                // pentagon
                return neighborResult;  // LCOV_EXCL_LINE
            }

            if (H3_EXPORT(isPentagon)(origin)) {
                // Pentagon was encountered; bail out as user doesn't want this.
                return E_PENTAGON;
            }
        }

        H3Error neighborResult = h3NeighborRotations(
            origin, DIRECTIONS[direction], &rotations, &origin);
        if (neighborResult) {
            return neighborResult;
        }
        out[idx] = origin;
        if (distances) {
            distances[idx] = ring;
        }
        idx++;

        i++;
        // Check if end of this side of the k-ring
        if (i == ring) {
            i = 0;
            direction++;
            // Check if end of this ring.
            if (direction == 6) {
                direction = 0;
                ring++;
            }
        }

        if (H3_EXPORT(isPentagon)(origin)) {
            // Pentagon was encountered; bail out as user doesn't want this.
            return E_PENTAGON;
        }
    }
    return E_SUCCESS;
}

/**
 * gridDisksUnsafe takes an array of input hex IDs and a max k-ring and returns
 * an array of hexagon IDs sorted first by the original hex IDs and then by the
 * k-ring (0 to max), with no guaranteed sorting within each k-ring group.
 *
 * @param h3Set A pointer to an array of H3Indexes
 * @param length The total number of H3Indexes in h3Set
 * @param k The number of rings to generate
 * @param out A pointer to the output memory to dump the new set of H3Indexes to
 *            The memory block should be equal to maxGridDiskSize(k) * length
 * @return 0 if no pentagon is encountered. Cannot trust output otherwise
 */
H3Error H3_EXPORT(gridDisksUnsafe)(H3Index *h3Set, int length, int k,
                                   H3Index *out) {
    H3Index *segment;
    int64_t segmentSize;
    H3Error err = H3_EXPORT(maxGridDiskSize)(k, &segmentSize);
    if (err) {
        return err;
    }
    for (int i = 0; i < length; i++) {
        // Determine the appropriate segment of the output array to operate on
        segment = out + i * segmentSize;
        H3Error failed = H3_EXPORT(gridDiskUnsafe)(h3Set[i], k, segment);
        if (failed) return failed;
    }
    return E_SUCCESS;
}

/**
 * Returns the "hollow" ring of hexagons at exactly grid distance k from
 * the origin hexagon. In particular, k=0 returns just the origin hexagon.
 *
 * A nonzero failure code may be returned in some cases, for example,
 * if a pentagon is encountered.
 * Failure cases may be fixed in future versions.
 *
 * @param origin Origin location.
 * @param k k >= 0
 * @param out Array which must be of size 6 * k (or 1 if k == 0)
 * @return 0 if successful; nonzero otherwise.
 */
H3Error H3_EXPORT(gridRingUnsafe)(H3Index origin, int k, H3Index *out) {
    // Short-circuit on 'identity' ring
    if (k == 0) {
        out[0] = origin;
        return E_SUCCESS;
    }
    int idx = 0;
    // Number of 60 degree ccw rotations to perform on the direction (based on
    // which faces have been crossed.)
    int rotations = 0;
    // Scratch structure for checking for pentagons
    if (H3_EXPORT(isPentagon)(origin)) {
        // Pentagon was encountered; bail out as user doesn't want this.
        return E_PENTAGON;
    }

    for (int ring = 0; ring < k; ring++) {
        H3Error neighborResult = h3NeighborRotations(
            origin, NEXT_RING_DIRECTION, &rotations, &origin);
        if (neighborResult) {  // LCOV_EXCL_BR_LINE
            // Should not be possible because `origin` would have to be a
            // pentagon
            return neighborResult;  // LCOV_EXCL_LINE
        }

        if (H3_EXPORT(isPentagon)(origin)) {
            return E_PENTAGON;
        }
    }

    H3Index lastIndex = origin;

    out[idx] = origin;
    idx++;

    for (int direction = 0; direction < 6; direction++) {
        for (int pos = 0; pos < k; pos++) {
            H3Error neighborResult = h3NeighborRotations(
                origin, DIRECTIONS[direction], &rotations, &origin);
            if (neighborResult) {  // LCOV_EXCL_BR_LINE
                // Should not be possible because `origin` would have to be a
                // pentagon
                return neighborResult;  // LCOV_EXCL_LINE
            }

            // Skip the very last index, it was already added. We do
            // however need to traverse to it because of the pentagonal
            // distortion check, below.
            if (pos != k - 1 || direction != 5) {
                out[idx] = origin;
                idx++;

                if (H3_EXPORT(isPentagon)(origin)) {
                    return E_PENTAGON;
                }
            }
        }
    }

    // Check that this matches the expected lastIndex, if it doesn't,
    // it indicates pentagonal distortion occurred and we should report
    // failure.
    if (lastIndex != origin) {
        return E_PENTAGON;
    } else {
        return E_SUCCESS;
    }
}

/**
 * maxPolygonToCellsSize returns the number of cells to allocate space for
 * when performing a polygonToCells on the given GeoJSON-like data structure.
 *
 * The size is the maximum of either the number of points in the geoloop or the
 * number of cells in the bounding box of the geoloop.
 *
 * @param geoPolygon A GeoJSON-like data structure indicating the poly to fill
 * @param res Hexagon resolution (0-15)
 * @param out number of cells to allocate for
 * @return 0 (E_SUCCESS) on success.
 */
H3Error H3_EXPORT(maxPolygonToCellsSize)(const GeoPolygon *geoPolygon, int res,
                                         uint32_t flags, int64_t *out) {
    if (flags != 0) {
        return E_OPTION_INVALID;
    }
    // Get the bounding box for the GeoJSON-like struct
    BBox bbox;
    const GeoLoop geoloop = geoPolygon->geoloop;
    bboxFromGeoLoop(&geoloop, &bbox);
    int64_t numHexagons;
    H3Error estimateErr = bboxHexEstimate(&bbox, res, &numHexagons);
    if (estimateErr) {
        return estimateErr;
    }
    // This algorithm assumes that the number of vertices is usually less than
    // the number of hexagons, but when it's wrong, this will keep it from
    // failing
    int totalVerts = geoloop.numVerts;
    for (int i = 0; i < geoPolygon->numHoles; i++) {
        totalVerts += geoPolygon->holes[i].numVerts;
    }
    if (numHexagons < totalVerts) numHexagons = totalVerts;
    // When the polygon is very small, near an icosahedron edge and is an odd
    // resolution, the line tracing needs an extra buffer than the estimator
    // function provides (but beefing that up to cover causes most situations to
    // overallocate memory)
    numHexagons += POLYGON_TO_CELLS_BUFFER;
    *out = numHexagons;
    return E_SUCCESS;
}

/**
 * _getEdgeHexagons takes a given geoloop ring (either the main geoloop or
 * one of the holes) and traces it with hexagons and updates the search and
 * found memory blocks. This is used for determining the initial hexagon set
 * for the polygonToCells algorithm to execute on.
 *
 * @param geoloop The geoloop (or hole) to be traced
 * @param numHexagons The maximum number of hexagons possible for the geoloop
 *                    (also the bounds of the search and found arrays)
 * @param res The hexagon resolution (0-15)
 * @param numSearchHexes The number of hexagons found so far to be searched
 * @param search The block of memory containing the hexagons to search from
 * @param found The block of memory containing the hexagons found from the
 * search
 *
 * @return An error code if the hash function cannot insert a found hexagon
 *         into the found array.
 */
H3Error _getEdgeHexagons(const GeoLoop *geoloop, int64_t numHexagons, int res,
                         int64_t *numSearchHexes, H3Index *search,
                         H3Index *found) {
    for (int i = 0; i < geoloop->numVerts; i++) {
        LatLng origin = geoloop->verts[i];
        LatLng destination = i == geoloop->numVerts - 1 ? geoloop->verts[0]
                                                        : geoloop->verts[i + 1];
        int64_t numHexesEstimate;
        H3Error estimateErr =
            lineHexEstimate(&origin, &destination, res, &numHexesEstimate);
        if (estimateErr) {
            return estimateErr;
        }
        for (int64_t j = 0; j < numHexesEstimate; j++) {
            LatLng interpolate;
            interpolate.lat =
                (origin.lat * (numHexesEstimate - j) / numHexesEstimate) +
                (destination.lat * j / numHexesEstimate);
            interpolate.lng =
                (origin.lng * (numHexesEstimate - j) / numHexesEstimate) +
                (destination.lng * j / numHexesEstimate);
            H3Index pointHex;
            H3Error e = H3_EXPORT(latLngToCell)(&interpolate, res, &pointHex);
            if (e) {
                return e;
            }
            // A simple hash to store the hexagon, or move to another place if
            // needed
            int64_t loc = (int64_t)(pointHex % numHexagons);
            int64_t loopCount = 0;
            while (found[loc] != 0) {
                // If this conditional is reached, the `found` memory block is
                // too small for the given polygon. This should not happen.
                if (loopCount > numHexagons) return E_FAILED;  // LCOV_EXCL_LINE
                if (found[loc] == pointHex)
                    break;  // At least two points of the geoloop index to the
                            // same cell
                loc = (loc + 1) % numHexagons;
                loopCount++;
            }
            if (found[loc] == pointHex)
                continue;  // Skip this hex, already exists in the found hash
            // Otherwise, set it in the found hash for now
            found[loc] = pointHex;

            search[*numSearchHexes] = pointHex;
            (*numSearchHexes)++;
        }
    }
    return E_SUCCESS;
}

/**
 * polygonToCells takes a given GeoJSON-like data structure and preallocated,
 * zeroed memory, and fills it with the hexagons that are contained by
 * the GeoJSON-like data structure.
 *
 * This implementation traces the GeoJSON geoloop(s) in cartesian space with
 * hexagons, tests them and their neighbors to be contained by the geoloop(s),
 * and then any newly found hexagons are used to test again until no new
 * hexagons are found.
 *
 * @param geoPolygon The geoloop and holes defining the relevant area
 * @param res The Hexagon resolution (0-15)
 * @param out The slab of zeroed memory to write to. Assumed to be big enough.
 */
H3Error H3_EXPORT(polygonToCells)(const GeoPolygon *geoPolygon, int res,
                                  uint32_t flags, H3Index *out) {
    if (flags != 0) {
        return E_OPTION_INVALID;
    }
    // One of the goals of the polygonToCells algorithm is that two adjacent
    // polygons with zero overlap have zero overlapping hexagons. That the
    // hexagons are uniquely assigned. There are a few approaches to take here,
    // such as deciding based on which polygon has the greatest overlapping area
    // of the hexagon, or the most number of contained points on the hexagon
    // (using the center point as a tiebreaker).
    //
    // But if the polygons are convex, both of these more complex algorithms can
    // be reduced down to checking whether or not the center of the hexagon is
    // contained in the polygon, and so this is the approach that this
    // polygonToCells algorithm will follow, as it's simpler, faster, and the
    // error for concave polygons is still minimal (only affecting concave
    // shapes on the order of magnitude of the hexagon size or smaller, not
    // impacting larger concave shapes)
    //
    // This first part is identical to the maxPolygonToCellsSize above.

    // Get the bounding boxes for the polygon and any holes
    BBox *bboxes = H3_MEMORY(malloc)((geoPolygon->numHoles + 1) * sizeof(BBox));
    if (!bboxes) {
        return E_MEMORY_ALLOC;
    }
    bboxesFromGeoPolygon(geoPolygon, bboxes);

    // Get the estimated number of hexagons and allocate some temporary memory
    // for the hexagons
    int64_t numHexagons;
    H3Error numHexagonsError =
        H3_EXPORT(maxPolygonToCellsSize)(geoPolygon, res, flags, &numHexagons);
    if (numHexagonsError) {
        H3_MEMORY(free)(bboxes);
        return numHexagonsError;
    }
    H3Index *search = H3_MEMORY(calloc)(numHexagons, sizeof(H3Index));
    if (!search) {
        H3_MEMORY(free)(bboxes);
        return E_MEMORY_ALLOC;
    }
    H3Index *found = H3_MEMORY(calloc)(numHexagons, sizeof(H3Index));
    if (!found) {
        H3_MEMORY(free)(bboxes);
        H3_MEMORY(free)(search);
        return E_MEMORY_ALLOC;
    }

    // Some metadata for tracking the state of the search and found memory
    // blocks
    int64_t numSearchHexes = 0;
    int64_t numFoundHexes = 0;

    // 1. Trace the hexagons along the polygon defining the outer geoloop and
    // add them to the search hash. The hexagon containing the geoloop point
    // may or may not be contained by the geoloop (as the hexagon's center
    // point may be outside of the boundary.)
    const GeoLoop geoloop = geoPolygon->geoloop;
    H3Error edgeHexError = _getEdgeHexagons(&geoloop, numHexagons, res,
                                            &numSearchHexes, search, found);
    // If this branch is reached, we have exceeded the maximum number of
    // hexagons possible and need to clean up the allocated memory.
    // LCOV_EXCL_START
    if (edgeHexError) {
        H3_MEMORY(free)(search);
        H3_MEMORY(free)(found);
        H3_MEMORY(free)(bboxes);
        return edgeHexError;
    }
    // LCOV_EXCL_STOP

    // 2. Iterate over all holes, trace the polygons defining the holes with
    // hexagons and add to only the search hash. We're going to temporarily use
    // the `found` hash to use for dedupe purposes and then re-zero it once
    // we're done here, otherwise we'd have to scan the whole set on each insert
    // to make sure there's no duplicates, which is very inefficient.
    for (int i = 0; i < geoPolygon->numHoles; i++) {
        GeoLoop *hole = &(geoPolygon->holes[i]);
        edgeHexError = _getEdgeHexagons(hole, numHexagons, res, &numSearchHexes,
                                        search, found);
        // If this branch is reached, we have exceeded the maximum number of
        // hexagons possible and need to clean up the allocated memory.
        // LCOV_EXCL_START
        if (edgeHexError) {
            H3_MEMORY(free)(search);
            H3_MEMORY(free)(found);
            H3_MEMORY(free)(bboxes);
            return edgeHexError;
        }
        // LCOV_EXCL_STOP
    }

    // 3. Re-zero the found hash so it can be used in the main loop below
    for (int64_t i = 0; i < numHexagons; i++) found[i] = H3_NULL;

    // 4. Begin main loop. While the search hash is not empty do the following
    while (numSearchHexes > 0) {
        // Iterate through all hexagons in the current search hash, then loop
        // through all neighbors and test Point-in-Poly, if point-in-poly
        // succeeds, add to out and found hashes if not already there.
        int64_t currentSearchNum = 0;
        int64_t i = 0;
        while (currentSearchNum < numSearchHexes) {
            H3Index ring[MAX_ONE_RING_SIZE] = {0};
            H3Index searchHex = search[i];
            H3_EXPORT(gridDisk)(searchHex, 1, ring);
            for (int j = 0; j < MAX_ONE_RING_SIZE; j++) {
                if (ring[j] == H3_NULL) {
                    continue;  // Skip if this was a pentagon and only had 5
                               // neighbors
                }

                H3Index hex = ring[j];

                // A simple hash to store the hexagon, or move to another place
                // if needed. This MUST be done before the point-in-poly check
                // since that's far more expensive
                int64_t loc = (int64_t)(hex % numHexagons);
                int64_t loopCount = 0;
                while (out[loc] != 0) {
                    // If this branch is reached, we have exceeded the maximum
                    // number of hexagons possible and need to clean up the
                    // allocated memory.
                    // LCOV_EXCL_START
                    if (loopCount > numHexagons) {
                        H3_MEMORY(free)(search);
                        H3_MEMORY(free)(found);
                        H3_MEMORY(free)(bboxes);
                        return E_FAILED;
                    }
                    // LCOV_EXCL_STOP
                    if (out[loc] == hex) break;  // Skip duplicates found
                    loc = (loc + 1) % numHexagons;
                    loopCount++;
                }
                if (out[loc] == hex) {
                    continue;  // Skip this hex, already exists in the out hash
                }

                // Check if the hexagon is in the polygon or not
                LatLng hexCenter;
                H3_EXPORT(cellToLatLng)(hex, &hexCenter);

                // If not, skip
                if (!pointInsidePolygon(geoPolygon, bboxes, &hexCenter)) {
                    continue;
                }

                // Otherwise set it in the output array
                out[loc] = hex;

                // Set the hexagon in the found hash
                found[numFoundHexes] = hex;
                numFoundHexes++;
            }
            currentSearchNum++;
            i++;
        }

        // Swap the search and found pointers, copy the found hex count to the
        // search hex count, and zero everything related to the found memory.
        H3Index *temp = search;
        search = found;
        found = temp;
        for (int64_t j = 0; j < numSearchHexes; j++) found[j] = 0;
        numSearchHexes = numFoundHexes;
        numFoundHexes = 0;
        // Repeat until no new hexagons are found
    }
    // The out memory structure should be complete, end it here
    H3_MEMORY(free)(bboxes);
    H3_MEMORY(free)(search);
    H3_MEMORY(free)(found);
    return E_SUCCESS;
}

/**
 * Internal: Create a vertex graph from a set of hexagons. It is the
 * responsibility of the caller to call destroyVertexGraph on the populated
 * graph, otherwise the memory in the graph nodes will not be freed.
 * @private
 * @param h3Set    Set of hexagons
 * @param numHexes Number of hexagons in the set
 * @param graph    Output graph
 */
H3Error h3SetToVertexGraph(const H3Index *h3Set, const int numHexes,
                           VertexGraph *graph) {
    CellBoundary vertices;
    LatLng *fromVtx;
    LatLng *toVtx;
    VertexNode *edge;
    if (numHexes < 1) {
        // We still need to init the graph, or calls to destroyVertexGraph will
        // fail
        initVertexGraph(graph, 0, 0);
        return E_SUCCESS;
    }
    int res = H3_GET_RESOLUTION(h3Set[0]);
    const int minBuckets = 6;
    // TODO: Better way to calculate/guess?
    int numBuckets = numHexes > minBuckets ? numHexes : minBuckets;
    initVertexGraph(graph, numBuckets, res);
    // Iterate through every hexagon
    for (int i = 0; i < numHexes; i++) {
        H3Error boundaryErr = H3_EXPORT(cellToBoundary)(h3Set[i], &vertices);
        if (boundaryErr) {
            // Destroy vertex graph as caller will not know to do so.
            destroyVertexGraph(graph);
            return boundaryErr;
        }
        // iterate through every edge
        for (int j = 0; j < vertices.numVerts; j++) {
            fromVtx = &vertices.verts[j];
            toVtx = &vertices.verts[(j + 1) % vertices.numVerts];
            // If we've seen this edge already, it will be reversed
            edge = findNodeForEdge(graph, toVtx, fromVtx);
            if (edge != NULL) {
                // If we've seen it, drop it. No edge is shared by more than 2
                // hexagons, so we'll never see it again.
                removeVertexNode(graph, edge);
            } else {
                // Add a new node for this edge
                addVertexNode(graph, fromVtx, toVtx);
            }
        }
    }
    return E_SUCCESS;
}

/**
 * Internal: Create a LinkedGeoPolygon from a vertex graph. It is the
 * responsibility of the caller to call destroyLinkedMultiPolygon on the
 * populated linked geo structure, or the memory for that structure will not be
 * freed.
 * @private
 * @param graph Input graph
 * @param out   Output polygon
 */
void _vertexGraphToLinkedGeo(VertexGraph *graph, LinkedGeoPolygon *out) {
    *out = (LinkedGeoPolygon){0};
    LinkedGeoLoop *loop;
    VertexNode *edge;
    LatLng nextVtx;
    // Find the next unused entry point
    while ((edge = firstVertexNode(graph)) != NULL) {
        loop = addNewLinkedLoop(out);
        // Walk the graph to get the outline
        do {
            addLinkedCoord(loop, &edge->from);
            nextVtx = edge->to;
            // Remove frees the node, so we can't use edge after this
            removeVertexNode(graph, edge);
            edge = findNodeForVertex(graph, &nextVtx);
        } while (edge);
    }
}

/**
 * Create a LinkedGeoPolygon describing the outline(s) of a set of  hexagons.
 * Polygon outlines will follow GeoJSON MultiPolygon order: Each polygon will
 * have one outer loop, which is first in the list, followed by any holes.
 *
 * It is the responsibility of the caller to call destroyLinkedMultiPolygon on
 * the populated linked geo structure, or the memory for that structure will not
 * be freed.
 *
 * It is expected that all hexagons in the set have the same resolution and
 * that the set contains no duplicates. Behavior is undefined if duplicates
 * or multiple resolutions are present, and the algorithm may produce
 * unexpected or invalid output.
 *
 * @param h3Set    Set of hexagons
 * @param numHexes Number of hexagons in set
 * @param out      Output polygon
 */
H3Error H3_EXPORT(cellsToLinkedMultiPolygon)(const H3Index *h3Set,
                                             const int numHexes,
                                             LinkedGeoPolygon *out) {
    VertexGraph graph;
    H3Error err = h3SetToVertexGraph(h3Set, numHexes, &graph);
    if (err) {
        return err;
    }
    _vertexGraphToLinkedGeo(&graph, out);
    destroyVertexGraph(&graph);
<<<<<<< HEAD
    return E_SUCCESS;
}

int num_polys(LinkedGeoPolygon *L) {
    int n = 0;
    while (L) {
        n++;
        L = L->next;
    }
    return n;
}

int num_loops(LinkedGeoLoop *L) {
    int n = 0;
    while (L) {
        n++;
        L = L->next;
    }
    return n;
}

int num_latlngs(LinkedLatLng *L) {
    int n = 0;
    while (L) {
        n++;
        L = L->next;
    }
    return n;
}

/*
LinkedGeoLoop:
    LinkedLatLng *first
    LinkedLatLng *last
    LinkedGeoLoop *next

LinkedLatLng:
    LatLng vertex
    LinkedLatLng *next

GeoLoop:
    int numVerts
    LatLng *verts
 */
GeoLoop _LinkedGeoLoop_to_GeoLoop(LinkedGeoLoop link_loop) {
    int n = num_latlngs(link_loop.first);  // double?

    GeoLoop geo_loop = {
        .numVerts = n,
        .verts = H3_MEMORY(calloc)(n, sizeof(LatLng))  // hello there
    };

    LinkedLatLng *L = link_loop.first;  // double?
    int i = 0;
    while (L) {
        geo_loop.verts[i] = L->vertex;
        L = L->next;
        i++;
    }

    return geo_loop;
}

/*
LinkedGeoPolygon:
    LinkedGeoLoop *first
    LinkedGeoLoop *last
    LinkedGeoPolygon *next

LinkedGeoLoop:
    LinkedLatLng *first
    LinkedLatLng *last
    LinkedGeoLoop *next

GeoPolygon:
    GeoLoop geoloop
    int numHoles
    GeoLoop *holes
 */
GeoPolygon _LinkedGeoPolygon_to_Polygon(LinkedGeoPolygon link_poly) {
    LinkedGeoLoop *L = link_poly.first;

    int n = num_loops(L) - 1;
    GeoPolygon geo_poly = {
        .geoloop = _LinkedGeoLoop_to_GeoLoop(*L),
        .numHoles = n,
        .holes = H3_MEMORY(calloc)(n, sizeof(GeoLoop)),
    };

    L = L->next;
    int i = 0;
    while (L) {
        geo_poly.holes[i] = _LinkedGeoLoop_to_GeoLoop(*L);
        L = L->next;
        i++;
    }

    return geo_poly;
}

/*
LinkedGeoPolygon:
    LinkedGeoLoop *first
    LinkedGeoLoop *last
    LinkedGeoPolygon *next

GeoMultiPolygon:
    int numPolygons
    GeoPolygon *polygons

 */
GeoMultiPolygon _LinkedGeoPoly_to_GeoMultiPolygon(LinkedGeoPolygon *link_poly) {
    int n = num_polys(link_poly);

    GeoMultiPolygon geo_mpoly = {
        .numPolygons = n,
        .polygons = H3_MEMORY(calloc)(n, sizeof(GeoPolygon))  // combine this
    };

    LinkedGeoPolygon *L = link_poly;
    int i = 0;
    while (L) {
        geo_mpoly.polygons[i] = _LinkedGeoPolygon_to_Polygon(*L);
        L = L->next;
        i++;
    }

    return geo_mpoly;
}

H3Error H3_EXPORT(cellsToGeoMultiPolygon)(const H3Index *cells,
                                          const int numCells,
                                          GeoMultiPolygon *out) {
    H3Error err;
    LinkedGeoPolygon lgp;

    err = H3_EXPORT(cellsToLinkedMultiPolygon)(cells, numCells, &lgp);
    if (err) {
        return err;
    }

    *out = _LinkedGeoPoly_to_GeoMultiPolygon(&lgp);
    // todo: capture errors from conversion function

    H3_EXPORT(destroyLinkedMultiPolygon)(&lgp);

    return E_SUCCESS;
}

/*
GeoLoop:
    int numVerts
    LatLng *verts

GeoPolygon:
    GeoLoop geoloop
    int numHoles
    GeoLoop *holes

GeoMultiPolygon:
    int numPolygons
    GeoPolygon *polygons
 */

void freeGeoLoop(GeoLoop loop) { H3_MEMORY(free)(loop.verts); }

void freeGeoPolygon(GeoPolygon poly) {
    freeGeoLoop(poly.geoloop);

    for (int i = 0; i < poly.numHoles; i++) {
        freeGeoLoop(poly.holes[i]);
    }
    H3_MEMORY(free)(poly.holes);
}

void H3_EXPORT(freeGeoMultiPolygon)(GeoMultiPolygon mpoly) {
    for (int i = 0; i < mpoly.numPolygons; i++) {
        freeGeoPolygon(mpoly.polygons[i]);
    }
    H3_MEMORY(free)(mpoly.polygons);
=======
    H3Error normalizeResult = normalizeMultiPolygon(out);
    if (normalizeResult) {
        H3_EXPORT(destroyLinkedMultiPolygon)(out);
    }
    return normalizeResult;
>>>>>>> 505a6984
}<|MERGE_RESOLUTION|>--- conflicted
+++ resolved
@@ -1167,8 +1167,11 @@
     }
     _vertexGraphToLinkedGeo(&graph, out);
     destroyVertexGraph(&graph);
-<<<<<<< HEAD
-    return E_SUCCESS;
+    H3Error normalizeResult = normalizeMultiPolygon(out);
+    if (normalizeResult) {
+        H3_EXPORT(destroyLinkedMultiPolygon)(out);
+    }
+    return normalizeResult;
 }
 
 int num_polys(LinkedGeoPolygon *L) {
@@ -1348,11 +1351,4 @@
         freeGeoPolygon(mpoly.polygons[i]);
     }
     H3_MEMORY(free)(mpoly.polygons);
-=======
-    H3Error normalizeResult = normalizeMultiPolygon(out);
-    if (normalizeResult) {
-        H3_EXPORT(destroyLinkedMultiPolygon)(out);
-    }
-    return normalizeResult;
->>>>>>> 505a6984
 }