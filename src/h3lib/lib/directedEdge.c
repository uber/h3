/*
 * Copyright 2017-2018, 2020-2021 Uber Technologies, Inc.
 *
 * Licensed under the Apache License, Version 2.0 (the "License");
 * you may not use this file except in compliance with the License.
 * You may obtain a copy of the License at
 *
 *         http://www.apache.org/licenses/LICENSE-2.0
 *
 * Unless required by applicable law or agreed to in writing, software
 * distributed under the License is distributed on an "AS IS" BASIS,
 * WITHOUT WARRANTIES OR CONDITIONS OF ANY KIND, either express or implied.
 * See the License for the specific language governing permissions and
 * limitations under the License.
 */
/** @file  directedEdge.c
 * @brief DirectedEdge functions for manipulating directed edge indexes.
 */

#include <inttypes.h>
#include <stdbool.h>

#include "algos.h"
#include "constants.h"
#include "coordijk.h"
#include "h3Index.h"
#include "latLng.h"
#include "vertex.h"

/**
 * Returns whether or not the provided H3Indexes are neighbors.
 * @param origin The origin H3 index.
 * @param destination The destination H3 index.
 * @return 1 if the indexes are neighbors, 0 otherwise;
 */
int H3_EXPORT(areNeighborCells)(H3Index origin, H3Index destination) {
    // Make sure they're hexagon indexes
    if (H3_GET_MODE(origin) != H3_CELL_MODE ||
        H3_GET_MODE(destination) != H3_CELL_MODE) {
        return 0;
    }

    // Hexagons cannot be neighbors with themselves
    if (origin == destination) {
        return 0;
    }

    // Only hexagons in the same resolution can be neighbors
    if (H3_GET_RESOLUTION(origin) != H3_GET_RESOLUTION(destination)) {
        return 0;
    }

    // H3 Indexes that share the same parent are very likely to be neighbors
    // Child 0 is neighbor with all of its parent's 'offspring', the other
    // children are neighbors with 3 of the 7 children. So a simple comparison
    // of origin and destination parents and then a lookup table of the children
    // is a super-cheap way to possibly determine they are neighbors.
    int parentRes = H3_GET_RESOLUTION(origin) - 1;
    if (parentRes > 0) {
        // TODO: Return error codes here
        H3Index originParent;
        H3_EXPORT(cellToParent)(origin, parentRes, &originParent);
        H3Index destinationParent;
        H3_EXPORT(cellToParent)(destination, parentRes, &destinationParent);
        if (originParent == destinationParent) {
            Direction originResDigit =
                H3_GET_INDEX_DIGIT(origin, parentRes + 1);
            Direction destinationResDigit =
                H3_GET_INDEX_DIGIT(destination, parentRes + 1);
            if (originResDigit == CENTER_DIGIT ||
                destinationResDigit == CENTER_DIGIT) {
                return 1;
            }
            // These sets are the relevant neighbors in the clockwise
            // and counter-clockwise
            const Direction neighborSetClockwise[] = {
                CENTER_DIGIT,  JK_AXES_DIGIT, IJ_AXES_DIGIT, J_AXES_DIGIT,
                IK_AXES_DIGIT, K_AXES_DIGIT,  I_AXES_DIGIT};
            const Direction neighborSetCounterclockwise[] = {
                CENTER_DIGIT,  IK_AXES_DIGIT, JK_AXES_DIGIT, K_AXES_DIGIT,
                IJ_AXES_DIGIT, I_AXES_DIGIT,  J_AXES_DIGIT};
            if (neighborSetClockwise[originResDigit] == destinationResDigit ||
                neighborSetCounterclockwise[originResDigit] ==
                    destinationResDigit) {
                return 1;
            }
        }
    }

    // Otherwise, we have to determine the neighbor relationship the "hard" way.
    H3Index neighborRing[7] = {0};
    H3_EXPORT(gridDisk)(origin, 1, neighborRing);
    for (int i = 0; i < 7; i++) {
        if (neighborRing[i] == destination) {
            return 1;
        }
    }

    // Made it here, they definitely aren't neighbors
    return 0;
}

/**
 * Returns a directed edge H3 index based on the provided origin and
 * destination
 * @param origin The origin H3 hexagon index
 * @param destination The destination H3 hexagon index
 * @return The directed edge H3Index, or H3_NULL on failure.
 */
H3Error H3_EXPORT(cellsToDirectedEdge)(H3Index origin, H3Index destination,
                                       H3Index *out) {
    // Determine the IJK direction from the origin to the destination
    Direction direction = directionForNeighbor(origin, destination);

    // The direction will be invalid if the cells are not neighbors
    if (direction == INVALID_DIGIT) {
        return E_NOT_NEIGHBORS;
    }

    // Create the edge index for the neighbor direction
    H3Index output = origin;
    H3_SET_MODE(output, H3_DIRECTEDEDGE_MODE);
    H3_SET_RESERVED_BITS(output, direction);

    *out = output;
    return E_SUCCESS;
}

/**
 * Returns the origin hexagon from the directed edge H3Index
 * @param edge The edge H3 index
 * @return The origin H3 hexagon index, or H3_NULL on failure
 */
H3Error H3_EXPORT(getDirectedEdgeOrigin)(H3Index edge, H3Index *out) {
    if (H3_GET_MODE(edge) != H3_DIRECTEDEDGE_MODE) {
        return E_DIR_EDGE_INVALID;
    }
    H3Index origin = edge;
    H3_SET_MODE(origin, H3_CELL_MODE);
    H3_SET_RESERVED_BITS(origin, 0);
    *out = origin;
    return E_SUCCESS;
}

/**
 * Returns the destination hexagon from the directed edge H3Index
 * @param edge The edge H3 index
 * @return The destination H3 hexagon index, or H3_NULL on failure
 */
H3Error H3_EXPORT(getDirectedEdgeDestination)(H3Index edge, H3Index *out) {
    if (H3_GET_MODE(edge) != H3_DIRECTEDEDGE_MODE) {
        return E_DIR_EDGE_INVALID;
    }
    Direction direction = H3_GET_RESERVED_BITS(edge);
    int rotations = 0;
<<<<<<< HEAD
    H3Index origin;
    H3Error originResult = H3_EXPORT(getDirectedEdgeOrigin)(edge, &origin);
    if (originResult) {
        // TODO: Not coverable
        return originResult;
    }
    H3Index destination = h3NeighborRotations(origin, direction, &rotations);
    *out = destination;
    return E_SUCCESS;
=======
    H3Index destination;
    h3NeighborRotations(H3_EXPORT(getDirectedEdgeOrigin)(edge), direction,
                        &rotations, &destination);
    return destination;
>>>>>>> 583de2fe
}

/**
 * Determines if the provided H3Index is a valid directed edge index
 * @param edge The directed edge H3Index
 * @return 1 if it is a directed edge H3Index, otherwise 0.
 */
int H3_EXPORT(isValidDirectedEdge)(H3Index edge) {
    if (H3_GET_MODE(edge) != H3_DIRECTEDEDGE_MODE) {
        return 0;
    }

    Direction neighborDirection = H3_GET_RESERVED_BITS(edge);
    if (neighborDirection <= CENTER_DIGIT || neighborDirection >= NUM_DIGITS) {
        return 0;
    }

    H3Index origin;
    H3Error originResult = H3_EXPORT(getDirectedEdgeOrigin)(edge, &origin);
    if (originResult) {
        // TODO: Unreachable
        return 0;
    }
    if (H3_EXPORT(isPentagon)(origin) && neighborDirection == K_AXES_DIGIT) {
        return 0;
    }

    return H3_EXPORT(isValidCell)(origin);
}

/**
 * Returns the origin, destination pair of hexagon IDs for the given edge ID
 * @param edge The directed edge H3Index
 * @param originDestination Pointer to memory to store origin and destination
 * IDs
 */
H3Error H3_EXPORT(directedEdgeToCells)(H3Index edge,
                                       H3Index *originDestination) {
    H3Error originResult =
        H3_EXPORT(getDirectedEdgeOrigin)(edge, &originDestination[0]);
    if (originResult) {
        return originResult;
    }
    H3Error destinationResult =
        H3_EXPORT(getDirectedEdgeDestination)(edge, &originDestination[1]);
    if (destinationResult) {
        return destinationResult;
    }
    return E_SUCCESS;
}

/**
 * Provides all of the directed edges from the current H3Index.
 * @param origin The origin hexagon H3Index to find edges for.
 * @param edges The memory to store all of the edges inside.
 */
H3Error H3_EXPORT(originToDirectedEdges)(H3Index origin, H3Index *edges) {
    // Determine if the origin is a pentagon and special treatment needed.
    int isPent = H3_EXPORT(isPentagon)(origin);

    // This is actually quite simple. Just modify the bits of the origin
    // slightly for each direction, except the 'k' direction in pentagons,
    // which is zeroed.
    for (int i = 0; i < 6; i++) {
        if (isPent && i == 0) {
            edges[i] = H3_NULL;
        } else {
            edges[i] = origin;
            H3_SET_MODE(edges[i], H3_DIRECTEDEDGE_MODE);
            H3_SET_RESERVED_BITS(edges[i], i + 1);
        }
    }
    return E_SUCCESS;
}

/**
 * Provides the coordinates defining the directed edge.
 * @param edge The directed edge H3Index
 * @param cb The cellboundary object to store the edge coordinates.
 */
H3Error H3_EXPORT(directedEdgeToBoundary)(H3Index edge, CellBoundary *cb) {
    // Get the origin and neighbor direction from the edge
    Direction direction = H3_GET_RESERVED_BITS(edge);
    H3Index origin;
    H3Error originResult = H3_EXPORT(getDirectedEdgeOrigin)(edge, &origin);
    if (originResult) {
        return originResult;
    }

    // Get the start vertex for the edge
    int startVertex = vertexNumForDirection(origin, direction);
    if (startVertex == INVALID_VERTEX_NUM) {
        // This is not actually an edge (i.e. no valid direction),
        // so return no vertices.
        cb->numVerts = 0;
        return E_DIR_EDGE_INVALID;
    }

    // Get the geo boundary for the appropriate vertexes of the origin. Note
    // that while there are always 2 topological vertexes per edge, the
    // resulting edge boundary may have an additional distortion vertex if it
    // crosses an edge of the icosahedron.
    FaceIJK fijk;
    H3Error fijkResult = _h3ToFaceIjk(origin, &fijk);
    if (fijkResult) {
        return fijkResult;
    }
    int res = H3_GET_RESOLUTION(origin);
    int isPent = H3_EXPORT(isPentagon)(origin);

    if (isPent) {
        _faceIjkPentToCellBoundary(&fijk, res, startVertex, 2, cb);
    } else {
        _faceIjkToCellBoundary(&fijk, res, startVertex, 2, cb);
    }
    return E_SUCCESS;
}<|MERGE_RESOLUTION|>--- conflicted
+++ resolved
@@ -153,22 +153,13 @@
     }
     Direction direction = H3_GET_RESERVED_BITS(edge);
     int rotations = 0;
-<<<<<<< HEAD
     H3Index origin;
     H3Error originResult = H3_EXPORT(getDirectedEdgeOrigin)(edge, &origin);
     if (originResult) {
         // TODO: Not coverable
         return originResult;
     }
-    H3Index destination = h3NeighborRotations(origin, direction, &rotations);
-    *out = destination;
-    return E_SUCCESS;
-=======
-    H3Index destination;
-    h3NeighborRotations(H3_EXPORT(getDirectedEdgeOrigin)(edge), direction,
-                        &rotations, &destination);
-    return destination;
->>>>>>> 583de2fe
+    return h3NeighborRotations(origin, direction, &rotations, out);
 }
 
 /**
