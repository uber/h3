--- conflicted
+++ resolved
@@ -41,16 +41,9 @@
  * @param  polygon Polygon to add loop to
  * @return         Pointer to loop
  */
-<<<<<<< HEAD
-LinkedGeoLoop* addLinkedLoop(LinkedGeoPolygon* polygon) {
-    LinkedGeoLoop* loop = malloc(sizeof(*loop));
-    assert(loop != NULL);
-    *loop = (LinkedGeoLoop){0};
-=======
 LinkedGeoLoop* addNewLinkedLoop(LinkedGeoPolygon* polygon) {
     LinkedGeoLoop* loop = calloc(1, sizeof(*loop));
     assert(loop != NULL);
-    initLinkedLoop(loop);
     return addLinkedLoop(polygon, loop);
 }
 
@@ -60,7 +53,6 @@
  * @return         Pointer to loop
  */
 LinkedGeoLoop* addLinkedLoop(LinkedGeoPolygon* polygon, LinkedGeoLoop* loop) {
->>>>>>> 4d3550a8
     LinkedGeoLoop* last = polygon->last;
     if (last == NULL) {
         assert(polygon->first == NULL);
