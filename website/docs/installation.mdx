---
id: installation
title: Installation
sidebar_label: Installation
slug: /installation
---

<!-- when updating this file with a new version number, do a search and replace
for all instances. -->

import Tabs from '@theme/Tabs';
import TabItem from '@theme/TabItem';

We recommend using prebuilt bindings if they are available for your programming language. Bindings for Go, Java, JavaScript, Python, and others are available.

## Package managers

<Tabs
  groupId="env"
  defaultValue="python"
  values={[
    {label: 'Python', value: 'python'},
    {label: 'Java', value: 'java'},
    {label: 'JavaScript', value: 'javascript'},
    {label: 'Homebrew', value: 'brew'},
  ]
}>
<TabItem value="python">

Using [PyPi](https://pypi.org/project/h3/), run:

```bash
pip install h3
```

Using [Conda](https://github.com/conda-forge/h3-py-feedstock), run:

```
conda config --add channels conda-forge
conda install h3-py
```

</TabItem>
<TabItem value="java">

Using Maven, add to your `pom.xml`:

```xml
<dependency>
    <groupId>com.uber</groupId>
    <artifactId>h3</artifactId>
    <version>3.7.0</version>
</dependency>
```

Using Gradle, add to your build script:

```gradle
compile("com.uber:h3:3.7.0")
```

</TabItem>
<TabItem value="javascript">

Using npm, run:

```bash
npm install h3-js
```

Using yarn, run:

```bash
yarn add h3-js
```

</TabItem>
<TabItem value="brew">

Using brew, run:

```bash
brew install h3
```

This installs the C library and filter applications.

</TabItem>
</Tabs>

## Install from source

First, clone the repository or [download the source](https://github.com/uber/h3)
and check out the latest release:

```bash
git clone https://github.com/uber/h3.git
cd h3
git checkout v$(<VERSION)
```

You will need to install build dependencies for your operating system.

<Tabs
  groupId="os"
  defaultValue="python"
  values={[
    {label: 'mac OS', value: 'macos'},
    {label: 'alpine', value: 'alpine'},
    {label: 'Debian/Ubuntu', value: 'debian'},
    {label: 'Windows', value: 'windows'},
    {label: 'FreeBSD', value: 'freebsd'},
  ]
}>
<TabItem value="macos">

First make sure you [have the developer tools installed](http://osxdaily.com/2014/02/12/install-command-line-tools-mac-os-x/) and then run:

```bash
# Installing the bare build requirements
brew install cmake
# Installing useful tools for development
brew install clang-format lcov doxygen
```

</TabItem>
<TabItem value="alpine">

```bash
# Installing the bare build requirements
apk add cmake make gcc libtool musl-dev
```

</TabItem>
<TabItem value="debian">

```bash
# Installing the bare build requirements
sudo apt install cmake make gcc libtool
# Installing useful tools for development
sudo apt install clang-format cmake-curses-gui lcov doxygen
```

</TabItem>
<TabItem value="windows">

You will need to install CMake and Visual Studio, including the Visual C++ compiler.

<<<<<<< HEAD
```bash
# Installing the bare build requirements
sudo apt install cmake make gcc libtool
# Installing useful tools for development
sudo apt install clang-format cmake-curses-gui lcov doxygen
```
=======
:::info

You can build H3 as a shared library (DLL) on Windows, but the test suite does not support this configuration because the tests use functions internal to the DLL, and they are not exposed for testing.

:::
>>>>>>> 9ab10535

</TabItem>
<TabItem value="freebsd">

```bash
# Installing the build requirements
sudo pkg install bash cmake gmake doxygen lcov
```

</TabItem>
</Tabs>

Next, you can build the library:

```bash
mkdir build
cd build
cmake ..
cmake --build .
```

Optionally, to run H3's test suite, run:

```
ctest
```

By default, the filter applications are built when you build H3. You can confirm they are working by running:

```
./bin/latLngToCell --lat 14 --lng -42 --resolution 2
```<|MERGE_RESOLUTION|>--- conflicted
+++ resolved
@@ -146,20 +146,11 @@
 
 You will need to install CMake and Visual Studio, including the Visual C++ compiler.
 
-<<<<<<< HEAD
-```bash
-# Installing the bare build requirements
-sudo apt install cmake make gcc libtool
-# Installing useful tools for development
-sudo apt install clang-format cmake-curses-gui lcov doxygen
-```
-=======
 :::info
 
 You can build H3 as a shared library (DLL) on Windows, but the test suite does not support this configuration because the tests use functions internal to the DLL, and they are not exposed for testing.
 
 :::
->>>>>>> 9ab10535
 
 </TabItem>
 <TabItem value="freebsd">
