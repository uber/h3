--- conflicted
+++ resolved
@@ -174,26 +174,15 @@
     src/apps/testapps/mkRandGeoBoundary.c
     src/apps/testapps/testPointToCell.c
     src/apps/testapps/testH3NeighborRotations.c
-<<<<<<< HEAD
-    src/apps/testapps/testCellToChildrenSize.c
-    src/apps/testapps/testHexRanges.c
-    src/apps/testapps/testH3ToGeo.c
-    src/apps/testapps/testH3ToCenterChild.c
-    src/apps/testapps/testH3ToChildren_new.c
-    src/apps/testapps/testH3ToChildren.c
-    src/apps/testapps/testH3GetFaces.c
-    src/apps/testapps/testGeoCoord.c
-    src/apps/testapps/testHexRing.c
-=======
     src/apps/testapps/testMaxCellToChildrenSize.c
     src/apps/testapps/testGridDisksUnsafe.c
     src/apps/testapps/testCellToPoint.c
     src/apps/testapps/testCellToCenterChild.c
+    src/apps/testapps/testCellToChildren_new.c
     src/apps/testapps/testCellToChildren.c
     src/apps/testapps/testGetIcosahedronFaces.c
     src/apps/testapps/testGeoPoint.c
     src/apps/testapps/testGridRingUnsafe.c
->>>>>>> ae07ee07
     src/apps/testapps/testH3SetToVertexGraph.c
     src/apps/testapps/testBBox.c
     src/apps/testapps/testVertex.c
@@ -218,14 +207,9 @@
     src/apps/testapps/testCoordIj.c
     src/apps/testapps/testCoordIjk.c
     src/apps/testapps/testH3Memory.c
-<<<<<<< HEAD
     src/apps/testapps/testH3Iterators.c
-    src/apps/miscapps/h3ToGeoBoundaryHier.c
-    src/apps/miscapps/h3ToGeoHier.c
-=======
     src/apps/miscapps/cellToBoundaryHier.c
     src/apps/miscapps/cellToPointHier.c
->>>>>>> ae07ee07
     src/apps/miscapps/generateBaseCellNeighbors.c
     src/apps/miscapps/generatePentagonDirectionFaces.c
     src/apps/miscapps/generateFaceCenterPoint.c
@@ -591,28 +575,16 @@
         add_h3_test_with_file(testCellToBoundary src/apps/testapps/testCellToBoundary.c ${file})
     endforeach()
 
-<<<<<<< HEAD
-    add_h3_test(testCompact src/apps/testapps/testCompact.c)
-    add_h3_test(testKRing src/apps/testapps/testKRing.c)
-    add_h3_test(testHexRing src/apps/testapps/testHexRing.c)
-    add_h3_test(testHexRanges src/apps/testapps/testHexRanges.c)
-    add_h3_test(testH3ToParent src/apps/testapps/testH3ToParent.c)
-    add_h3_test(testH3ToCenterChild src/apps/testapps/testH3ToCenterChild.c)
-    add_h3_test(testH3ToChildren_new src/apps/testapps/testH3ToChildren_new.c)
-    add_h3_test(testH3ToChildren src/apps/testapps/testH3ToChildren.c)
-    add_h3_test(testH3GetFaces src/apps/testapps/testH3GetFaces.c)
-    add_h3_test(testCellToChildrenSize src/apps/testapps/testCellToChildrenSize.c)
-=======
     add_h3_test(testCompactCells src/apps/testapps/testCompactCells.c)
     add_h3_test(testGridDisk src/apps/testapps/testGridDisk.c)
     add_h3_test(testGridRingUnsafe src/apps/testapps/testGridRingUnsafe.c)
     add_h3_test(testGridDisksUnsafe src/apps/testapps/testGridDisksUnsafe.c)
     add_h3_test(testCellToParent src/apps/testapps/testCellToParent.c)
     add_h3_test(testCellToCenterChild src/apps/testapps/testCellToCenterChild.c)
+    add_h3_test(testCellToChildren_new src/apps/testapps/testCellToChildren_new.c)
     add_h3_test(testCellToChildren src/apps/testapps/testCellToChildren.c)
     add_h3_test(testGetIcosahedronFaces src/apps/testapps/testGetIcosahedronFaces.c)
-    add_h3_test(testMaxCellToChildrenSize src/apps/testapps/testMaxCellToChildrenSize.c)
->>>>>>> ae07ee07
+    add_h3_test(testCellToChildrenSize src/apps/testapps/testCellToChildrenSize.c)
     add_h3_test(testH3Index src/apps/testapps/testH3Index.c)
     add_h3_test(testH3Api src/apps/testapps/testH3Api.c)
     add_h3_test(testH3SetToLinkedGeo src/apps/testapps/testH3SetToLinkedGeo.c)
