--- conflicted
+++ resolved
@@ -7,12 +7,9 @@
 
 ## [Unreleased]
 ### Breaking changes
-<<<<<<< HEAD
 - `experimentalH3ToLocalIj` and `experimentalLocalIjToH3` renamed to `cellToLocalIj` and `localIjToCell` respectively. (#586)
 - `cellToLocalIj` and `localIjToCell` accept a flags argument for future expansion. (#586)
-=======
 - `cellToCenterChild` (previously `h3ToCenterChild`) returns an error code. (#581)
->>>>>>> 30d64643
 
 ## [4.0.0-rc1] - 2022-02-07
 ### Breaking changes
