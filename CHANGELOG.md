--- conflicted
+++ resolved
@@ -7,14 +7,11 @@
 
 ## [Unreleased]
 ### Added
-<<<<<<< HEAD
+- `reverseDirectedEdge` function (#1098)
 - `geoLoopArea` function (#1101)
 
 ### Changed
 - `cellAreaRads2` uses `geoLoopArea` (#1101)
-=======
-- `reverseDirectedEdge` function
->>>>>>> 312fbbc0
 
 ## [4.4.1] - 2025-11-11
 ### Fixed
