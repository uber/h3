# Copyright 2018-2019 Uber Technologies, Inc.
#
# Licensed under the Apache License, Version 2.0 (the "License");
# you may not use this file except in compliance with the License.
# You may obtain a copy of the License at
#
# http://www.apache.org/licenses/LICENSE-2.0
#
# Unless required by applicable law or agreed to in writing, software
# distributed under the License is distributed on an "AS IS" BASIS,
# WITHOUT WARRANTIES OR CONDITIONS OF ANY KIND, either express or implied.
# See the License for the specific language governing permissions and
# limitations under the License.

language: c

os: linux
dist: bionic

<<<<<<< HEAD
=======
compiler:
  - gcc
  - clang

arch:
  - arm64
  - ppc64le
  - s390x

>>>>>>> cd34251c
# Docs are built during the normal compile/test check.
addons:
  apt:
    packages:
      - doxygen
      - graphviz

matrix:
  include:
<<<<<<< HEAD
    - name: "GCC"
      compiler: gcc
    - name: "Clang"
      compiler: clang
      # Fix missing LLVMgold
      # https://travis-ci.community/t/xenial-image-includes-clang-without-llvmgold-support/3522/4
      env:
        - CC="/usr/bin/clang-9"
        - CXX="/usr/bin/clang++-9"
      addons:
        apt:
          sources:
            - sourceline: 'deb http://apt.llvm.org/bionic/ llvm-toolchain-bionic-9 main'
              key_url: 'https://apt.llvm.org/llvm-snapshot.gpg.key'
          packages:
            - clang-9
            - llvm-9-dev
      # Check that clang-format doesn't detect some files are not formatted.
    - name: "Formatting check"
      compiler: clang
      addons:
        apt:
          sources:
            - sourceline: 'deb http://apt.llvm.org/bionic/ llvm-toolchain-bionic-9 main'
              key_url: 'https://apt.llvm.org/llvm-snapshot.gpg.key'
          packages:
            - clang-format-9
      script:
        - clang-format-9 --version
        - make format
        - git diff --exit-code
      # Submit coverage report to Coveralls.io, also test that prefixing works.
    - name: "Coverage report"
      compiler: gcc
      addons:
        apt:
          packages:
            - lcov
      install:
        - gem install coveralls-lcov
      before_script:
        - cmake -DCMAKE_BUILD_TYPE=Debug -DWARNINGS_AS_ERRORS=ON -DH3_PREFIX=testprefix_ .
      script:
        - make
        - make coverage
      after_success:
        - coveralls-lcov coverage.cleaned.info
=======
>>>>>>> cd34251c
      # Test building the website also - needed for FOSSA to pick up dependencies
      # FOSSA is run here because the API key will not be present in Github Actions.
      # Blocked on https://github.com/fossas/fossa-cli/issues/617
    - name: "Website and FOSSA report"
      arch: amd64
      language: node_js
      node_js: 10
      install: []
      before_script:
        - "curl -H 'Cache-Control: no-cache' https://raw.githubusercontent.com/fossas/fossa-cli/master/install.sh | sudo bash"
      script:
        - cd website
        - yarn
        - yarn build
        - cd ..
        - 'if [ -n "$FOSSA_API_KEY" ]; then fossa; fi'

# Configure the build script, out of source.
before_script:
  - mkdir build
  - cd build
  - cmake -DWARNINGS_AS_ERRORS=ON ..

# Build and test the library, then build and test the examples.
script:
  - make
  - make test
  - sudo make install
  - mkdir examples
  - cd examples
  - cmake ../../examples
  - make
  - make test<|MERGE_RESOLUTION|>--- conflicted
+++ resolved
@@ -17,8 +17,6 @@
 os: linux
 dist: bionic
 
-<<<<<<< HEAD
-=======
 compiler:
   - gcc
   - clang
@@ -28,7 +26,6 @@
   - ppc64le
   - s390x
 
->>>>>>> cd34251c
 # Docs are built during the normal compile/test check.
 addons:
   apt:
@@ -38,56 +35,6 @@
 
 matrix:
   include:
-<<<<<<< HEAD
-    - name: "GCC"
-      compiler: gcc
-    - name: "Clang"
-      compiler: clang
-      # Fix missing LLVMgold
-      # https://travis-ci.community/t/xenial-image-includes-clang-without-llvmgold-support/3522/4
-      env:
-        - CC="/usr/bin/clang-9"
-        - CXX="/usr/bin/clang++-9"
-      addons:
-        apt:
-          sources:
-            - sourceline: 'deb http://apt.llvm.org/bionic/ llvm-toolchain-bionic-9 main'
-              key_url: 'https://apt.llvm.org/llvm-snapshot.gpg.key'
-          packages:
-            - clang-9
-            - llvm-9-dev
-      # Check that clang-format doesn't detect some files are not formatted.
-    - name: "Formatting check"
-      compiler: clang
-      addons:
-        apt:
-          sources:
-            - sourceline: 'deb http://apt.llvm.org/bionic/ llvm-toolchain-bionic-9 main'
-              key_url: 'https://apt.llvm.org/llvm-snapshot.gpg.key'
-          packages:
-            - clang-format-9
-      script:
-        - clang-format-9 --version
-        - make format
-        - git diff --exit-code
-      # Submit coverage report to Coveralls.io, also test that prefixing works.
-    - name: "Coverage report"
-      compiler: gcc
-      addons:
-        apt:
-          packages:
-            - lcov
-      install:
-        - gem install coveralls-lcov
-      before_script:
-        - cmake -DCMAKE_BUILD_TYPE=Debug -DWARNINGS_AS_ERRORS=ON -DH3_PREFIX=testprefix_ .
-      script:
-        - make
-        - make coverage
-      after_success:
-        - coveralls-lcov coverage.cleaned.info
-=======
->>>>>>> cd34251c
       # Test building the website also - needed for FOSSA to pick up dependencies
       # FOSSA is run here because the API key will not be present in Github Actions.
       # Blocked on https://github.com/fossas/fossa-cli/issues/617
