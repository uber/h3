# Copyright 2018-2019 Uber Technologies, Inc.
#
# Licensed under the Apache License, Version 2.0 (the "License");
# you may not use this file except in compliance with the License.
# You may obtain a copy of the License at
#
# http://www.apache.org/licenses/LICENSE-2.0
#
# Unless required by applicable law or agreed to in writing, software
# distributed under the License is distributed on an "AS IS" BASIS,
# WITHOUT WARRANTIES OR CONDITIONS OF ANY KIND, either express or implied.
# See the License for the specific language governing permissions and
# limitations under the License.

language: c

os: linux
dist: xenial

compiler:
  - gcc
  - clang

# Docs are built during the normal compile/test check.
addons:
  apt:
    packages:
      - doxygen
      - graphviz

matrix:
  include:
      # Check that clang-format doesn't detect some files are not formatted.
    - env: NAME="Formatting check"
      compiler: clang
      addons:
        apt:
          sources:
            - llvm-toolchain-trusty-5.0
          packages:
            - clang-format-5.0
      script: make format && git diff --exit-code
      # Submit coverage report to Coveralls.io, also test that prefixing works.
    - env: NAME="Coverage report"
      compiler: gcc
      addons:
        apt:
          packages:
            - lcov
      install:
        - gem install coveralls-lcov
      before_script:
        - cmake -DCMAKE_BUILD_TYPE=Debug -DWARNINGS_AS_ERRORS=ON -DH3_PREFIX=testprefix_ .
      script:
        - make && make coverage
      after_success:
<<<<<<< HEAD
        - coveralls-lcov coverage.cleaned.info
=======
        - coveralls --lcov-file coverage.cleaned.info --verbose
    - env: NAME="Valgrind test"
      compiler: gcc
      addons:
        apt:
          packages:
            - valgrind
      before_script:
        - cmake -DCMAKE_BUILD_TYPE=Debug -DWRAP_VALGRIND=ON .
      script:
        - make
        - CTEST_OUTPUT_ON_FAILURE=1 make test-fast
>>>>>>> 576096ce
    - env: NAME="Mac OSX (Xcode 8)"
      os: osx
    - env: NAME="binding-functions target"
      script:
        - make binding-functions
        # Check that the file exists and has contents
        - test -s binding-functions

# Configure the build script, out of source.
before_script:
  - mkdir build
  - cd build
  - cmake -DWARNINGS_AS_ERRORS=ON ..

# Build and test the library, then build and test the examples.
script:
  - make
  - make test
  - sudo make install
  - mkdir examples
  - cd examples
  - cmake ../../examples
  - make
  - make test<|MERGE_RESOLUTION|>--- conflicted
+++ resolved
@@ -54,10 +54,7 @@
       script:
         - make && make coverage
       after_success:
-<<<<<<< HEAD
         - coveralls-lcov coverage.cleaned.info
-=======
-        - coveralls --lcov-file coverage.cleaned.info --verbose
     - env: NAME="Valgrind test"
       compiler: gcc
       addons:
@@ -69,7 +66,6 @@
       script:
         - make
         - CTEST_OUTPUT_ON_FAILURE=1 make test-fast
->>>>>>> 576096ce
     - env: NAME="Mac OSX (Xcode 8)"
       os: osx
     - env: NAME="binding-functions target"
